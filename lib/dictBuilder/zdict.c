/**
 * Copyright (c) 2016-present, Yann Collet, Facebook, Inc.
 * All rights reserved.
 *
 * This source code is licensed under the BSD-style license found in the
 * LICENSE file in the root directory of this source tree. An additional grant
 * of patent rights can be found in the PATENTS file in the same directory.
 */


/*-**************************************
*  Tuning parameters
****************************************/
#define MINRATIO 4   /* minimum nb of apparition to be selected in dictionary */
#define ZDICT_MAX_SAMPLES_SIZE (2000U << 20)
#define ZDICT_MIN_SAMPLES_SIZE (ZDICT_CONTENTSIZE_MIN * MINRATIO)


/*-**************************************
*  Compiler Options
****************************************/
/* Unix Large Files support (>4GB) */
#define _FILE_OFFSET_BITS 64
#if (defined(__sun__) && (!defined(__LP64__)))   /* Sun Solaris 32-bits requires specific definitions */
#  define _LARGEFILE_SOURCE
#elif ! defined(__LP64__)                        /* No point defining Large file for 64 bit */
#  define _LARGEFILE64_SOURCE
#endif


/*-*************************************
*  Dependencies
***************************************/
#include <stdlib.h>        /* malloc, free */
#include <string.h>        /* memset */
#include <stdio.h>         /* fprintf, fopen, ftello64 */
#include <time.h>          /* clock */

#include "mem.h"           /* read */
#include "fse.h"           /* FSE_normalizeCount, FSE_writeNCount */
#define HUF_STATIC_LINKING_ONLY
#include "huf.h"           /* HUF_buildCTable, HUF_writeCTable */
#include "zstd_internal.h" /* includes zstd.h */
#include "xxhash.h"        /* XXH64 */
#include "divsufsort.h"
#ifndef ZDICT_STATIC_LINKING_ONLY
#  define ZDICT_STATIC_LINKING_ONLY
#endif
#include "zdict.h"


/*-*************************************
*  Constants
***************************************/
#define KB *(1 <<10)
#define MB *(1 <<20)
#define GB *(1U<<30)

#define DICTLISTSIZE_DEFAULT 10000

#define NOISELENGTH 32

static const int g_compressionLevel_default = 6;
static const U32 g_selectivity_default = 9;


/*-*************************************
*  Console display
***************************************/
#define DISPLAY(...)         { fprintf(stderr, __VA_ARGS__); fflush( stderr ); }
#define DISPLAYLEVEL(l, ...) if (notificationLevel>=l) { DISPLAY(__VA_ARGS__); }    /* 0 : no display;   1: errors;   2: default;  3: details;  4: debug */

static clock_t ZDICT_clockSpan(clock_t nPrevious) { return clock() - nPrevious; }

static void ZDICT_printHex(const void* ptr, size_t length)
{
    const BYTE* const b = (const BYTE*)ptr;
    size_t u;
    for (u=0; u<length; u++) {
        BYTE c = b[u];
        if (c<32 || c>126) c = '.';   /* non-printable char */
        DISPLAY("%c", c);
    }
}


/*-********************************************************
*  Helper functions
**********************************************************/
unsigned ZDICT_isError(size_t errorCode) { return ERR_isError(errorCode); }

const char* ZDICT_getErrorName(size_t errorCode) { return ERR_getErrorName(errorCode); }

unsigned ZDICT_getDictID(const void* dictBuffer, size_t dictSize)
{
    if (dictSize < 8) return 0;
    if (MEM_readLE32(dictBuffer) != ZSTD_DICT_MAGIC) return 0;
    return MEM_readLE32((const char*)dictBuffer + 4);
}


/*-********************************************************
*  Dictionary training functions
**********************************************************/
static unsigned ZDICT_NbCommonBytes (register size_t val)
{
    if (MEM_isLittleEndian()) {
        if (MEM_64bits()) {
#       if defined(_MSC_VER) && defined(_WIN64)
            unsigned long r = 0;
            _BitScanForward64( &r, (U64)val );
            return (unsigned)(r>>3);
#       elif defined(__GNUC__) && (__GNUC__ >= 3)
            return (__builtin_ctzll((U64)val) >> 3);
#       else
            static const int DeBruijnBytePos[64] = { 0, 0, 0, 0, 0, 1, 1, 2, 0, 3, 1, 3, 1, 4, 2, 7, 0, 2, 3, 6, 1, 5, 3, 5, 1, 3, 4, 4, 2, 5, 6, 7, 7, 0, 1, 2, 3, 3, 4, 6, 2, 6, 5, 5, 3, 4, 5, 6, 7, 1, 2, 4, 6, 4, 4, 5, 7, 2, 6, 5, 7, 6, 7, 7 };
            return DeBruijnBytePos[((U64)((val & -(long long)val) * 0x0218A392CDABBD3FULL)) >> 58];
#       endif
        } else { /* 32 bits */
#       if defined(_MSC_VER)
            unsigned long r=0;
            _BitScanForward( &r, (U32)val );
            return (unsigned)(r>>3);
#       elif defined(__GNUC__) && (__GNUC__ >= 3)
            return (__builtin_ctz((U32)val) >> 3);
#       else
            static const int DeBruijnBytePos[32] = { 0, 0, 3, 0, 3, 1, 3, 0, 3, 2, 2, 1, 3, 2, 0, 1, 3, 3, 1, 2, 2, 2, 2, 0, 3, 1, 2, 0, 1, 0, 1, 1 };
            return DeBruijnBytePos[((U32)((val & -(S32)val) * 0x077CB531U)) >> 27];
#       endif
        }
    } else {  /* Big Endian CPU */
        if (MEM_64bits()) {
#       if defined(_MSC_VER) && defined(_WIN64)
            unsigned long r = 0;
            _BitScanReverse64( &r, val );
            return (unsigned)(r>>3);
#       elif defined(__GNUC__) && (__GNUC__ >= 3)
            return (__builtin_clzll(val) >> 3);
#       else
            unsigned r;
            const unsigned n32 = sizeof(size_t)*4;   /* calculate this way due to compiler complaining in 32-bits mode */
            if (!(val>>n32)) { r=4; } else { r=0; val>>=n32; }
            if (!(val>>16)) { r+=2; val>>=8; } else { val>>=24; }
            r += (!val);
            return r;
#       endif
        } else { /* 32 bits */
#       if defined(_MSC_VER)
            unsigned long r = 0;
            _BitScanReverse( &r, (unsigned long)val );
            return (unsigned)(r>>3);
#       elif defined(__GNUC__) && (__GNUC__ >= 3)
            return (__builtin_clz((U32)val) >> 3);
#       else
            unsigned r;
            if (!(val>>16)) { r=2; val>>=8; } else { r=0; val>>=24; }
            r += (!val);
            return r;
#       endif
    }   }
}


/*! ZDICT_count() :
    Count the nb of common bytes between 2 pointers.
    Note : this function presumes end of buffer followed by noisy guard band.
*/
static size_t ZDICT_count(const void* pIn, const void* pMatch)
{
    const char* const pStart = (const char*)pIn;
    for (;;) {
        size_t const diff = MEM_readST(pMatch) ^ MEM_readST(pIn);
        if (!diff) {
            pIn = (const char*)pIn+sizeof(size_t);
            pMatch = (const char*)pMatch+sizeof(size_t);
            continue;
        }
        pIn = (const char*)pIn+ZDICT_NbCommonBytes(diff);
        return (size_t)((const char*)pIn - pStart);
    }
}


typedef struct {
    U32 pos;
    U32 length;
    U32 savings;
} dictItem;

static void ZDICT_initDictItem(dictItem* d)
{
    d->pos = 1;
    d->length = 0;
    d->savings = (U32)(-1);
}


#define LLIMIT 64          /* heuristic determined experimentally */
#define MINMATCHLENGTH 7   /* heuristic determined experimentally */
static dictItem ZDICT_analyzePos(
                       BYTE* doneMarks,
                       const int* suffix, U32 start,
                       const void* buffer, U32 minRatio, U32 notificationLevel)
{
    U32 lengthList[LLIMIT] = {0};
    U32 cumulLength[LLIMIT] = {0};
    U32 savings[LLIMIT] = {0};
    const BYTE* b = (const BYTE*)buffer;
    size_t length;
    size_t maxLength = LLIMIT;
    size_t pos = suffix[start];
    U32 end = start;
    dictItem solution;

    /* init */
    memset(&solution, 0, sizeof(solution));
    doneMarks[pos] = 1;

    /* trivial repetition cases */
    if ( (MEM_read16(b+pos+0) == MEM_read16(b+pos+2))
       ||(MEM_read16(b+pos+1) == MEM_read16(b+pos+3))
       ||(MEM_read16(b+pos+2) == MEM_read16(b+pos+4)) ) {
        /* skip and mark segment */
        U16 u16 = MEM_read16(b+pos+4);
        U32 u, e = 6;
        while (MEM_read16(b+pos+e) == u16) e+=2 ;
        if (b[pos+e] == b[pos+e-1]) e++;
        for (u=1; u<e; u++)
            doneMarks[pos+u] = 1;
        return solution;
    }

    /* look forward */
    do {
        end++;
        length = ZDICT_count(b + pos, b + suffix[end]);
    } while (length >=MINMATCHLENGTH);

    /* look backward */
    do {
        length = ZDICT_count(b + pos, b + *(suffix+start-1));
        if (length >=MINMATCHLENGTH) start--;
    } while(length >= MINMATCHLENGTH);

    /* exit if not found a minimum nb of repetitions */
    if (end-start < minRatio) {
        U32 idx;
        for(idx=start; idx<end; idx++)
            doneMarks[suffix[idx]] = 1;
        return solution;
    }

    {   int i;
        U32 searchLength;
        U32 refinedStart = start;
        U32 refinedEnd = end;

        DISPLAYLEVEL(4, "\n");
        DISPLAYLEVEL(4, "found %3u matches of length >= %i at pos %7u  ", (U32)(end-start), MINMATCHLENGTH, (U32)pos);
        DISPLAYLEVEL(4, "\n");

        for (searchLength = MINMATCHLENGTH ; ; searchLength++) {
            BYTE currentChar = 0;
            U32 currentCount = 0;
            U32 currentID = refinedStart;
            U32 id;
            U32 selectedCount = 0;
            U32 selectedID = currentID;
            for (id =refinedStart; id < refinedEnd; id++) {
                if (b[ suffix[id] + searchLength] != currentChar) {
                    if (currentCount > selectedCount) {
                        selectedCount = currentCount;
                        selectedID = currentID;
                    }
                    currentID = id;
                    currentChar = b[ suffix[id] + searchLength];
                    currentCount = 0;
                }
                currentCount ++;
            }
            if (currentCount > selectedCount) {  /* for last */
                selectedCount = currentCount;
                selectedID = currentID;
            }

            if (selectedCount < minRatio)
                break;
            refinedStart = selectedID;
            refinedEnd = refinedStart + selectedCount;
        }

        /* evaluate gain based on new ref */
        start = refinedStart;
        pos = suffix[refinedStart];
        end = start;
        memset(lengthList, 0, sizeof(lengthList));

        /* look forward */
        do {
            end++;
            length = ZDICT_count(b + pos, b + suffix[end]);
            if (length >= LLIMIT) length = LLIMIT-1;
            lengthList[length]++;
        } while (length >=MINMATCHLENGTH);

        /* look backward */
        length = MINMATCHLENGTH;
        while ((length >= MINMATCHLENGTH) & (start > 0)) {
        	length = ZDICT_count(b + pos, b + suffix[start - 1]);
        	if (length >= LLIMIT) length = LLIMIT - 1;
        	lengthList[length]++;
        	if (length >= MINMATCHLENGTH) start--;
        }

        /* largest useful length */
        memset(cumulLength, 0, sizeof(cumulLength));
        cumulLength[maxLength-1] = lengthList[maxLength-1];
        for (i=(int)(maxLength-2); i>=0; i--)
            cumulLength[i] = cumulLength[i+1] + lengthList[i];

        for (i=LLIMIT-1; i>=MINMATCHLENGTH; i--) if (cumulLength[i]>=minRatio) break;
        maxLength = i;

        /* reduce maxLength in case of final into repetitive data */
        {   U32 l = (U32)maxLength;
            BYTE const c = b[pos + maxLength-1];
            while (b[pos+l-2]==c) l--;
            maxLength = l;
        }
        if (maxLength < MINMATCHLENGTH) return solution;   /* skip : no long-enough solution */

        /* calculate savings */
        savings[5] = 0;
        for (i=MINMATCHLENGTH; i<=(int)maxLength; i++)
            savings[i] = savings[i-1] + (lengthList[i] * (i-3));

        DISPLAYLEVEL(4, "Selected ref at position %u, of length %u : saves %u (ratio: %.2f)  \n",
                     (U32)pos, (U32)maxLength, savings[maxLength], (double)savings[maxLength] / maxLength);

        solution.pos = (U32)pos;
        solution.length = (U32)maxLength;
        solution.savings = savings[maxLength];

        /* mark positions done */
        {   U32 id;
            for (id=start; id<end; id++) {
                U32 p, pEnd;
                U32 const testedPos = suffix[id];
                if (testedPos == pos)
                    length = solution.length;
                else {
                    length = ZDICT_count(b+pos, b+testedPos);
                    if (length > solution.length) length = solution.length;
                }
                pEnd = (U32)(testedPos + length);
                for (p=testedPos; p<pEnd; p++)
                    doneMarks[p] = 1;
    }   }   }

    return solution;
}


<<<<<<< HEAD
static int isIncluded(const void* in, const void* container, size_t length)
{
    const char* const ip = (const char*) in;
    const char* const into = (const char*) container;
    size_t u;

    for (u=0; u<length; u++) {
        if (ip[u] != into[u]) break;
    }

    return u==length;
}

/*! ZDICT_checkMerge
    check if dictItem can be merged, do it if possible
    @return : id of destination elt, 0 if not merged
*/
static U32 ZDICT_checkMerge(dictItem* table, dictItem elt, U32 eltNbToSkip, const void* buffer)
=======
/*! ZDICT_tryMerge() :
 *  check if dictItem can be merged, do it if possible
 *  @return : id of destination elt, 0 if not merged
 */
static U32 ZDICT_tryMerge(dictItem* table, dictItem elt, U32 eltNbToSkip)
>>>>>>> 0246d5c5
{
    const U32 tableSize = table->pos;
    const U32 eltEnd = elt.pos + elt.length;
    const char* const buf = (const char*) buffer;

    /* tail overlap */
    U32 u; for (u=1; u<tableSize; u++) {
        if (u==eltNbToSkip) continue;
        if ((table[u].pos > elt.pos) && (table[u].pos <= eltEnd)) {  /* overlap, existing > new */
            /* append */
            U32 const addedLength = table[u].pos - elt.pos;
            table[u].length += addedLength;
            table[u].pos = elt.pos;
            table[u].savings += elt.savings * addedLength / elt.length;   /* rough approx */
            // table[u].savings += elt.length / 8;    /* rough approx bonus */
            elt = table[u];
            /* sort : improve rank */
            while ((u>1) && (table[u-1].savings < elt.savings))
            table[u] = table[u-1], u--;
            table[u] = elt;
            return u;
    }   }

    /* front overlap */
    for (u=1; u<tableSize; u++) {
        if (u==eltNbToSkip) continue;

        if ((table[u].pos + table[u].length >= elt.pos) && (table[u].pos < elt.pos)) {  /* overlap, existing < new */
            /* append */
            int const addedLength = (int)eltEnd - (table[u].pos + table[u].length);
            table[u].savings += elt.length / 8;    /* rough approx bonus */
            if (addedLength > 0) {   /* otherwise, elt fully included into existing */
                table[u].length += addedLength;
                table[u].savings += elt.savings * addedLength / elt.length;   /* rough approx */
            }
            /* sort : improve rank */
            elt = table[u];
            while ((u>1) && (table[u-1].savings < elt.savings))
                table[u] = table[u-1], u--;
            table[u] = elt;
            return u;
        }

        if (MEM_read64(buf + table[u].pos) == MEM_read64(buf + elt.pos + 1)) {
            if (isIncluded(buf + table[u].pos, buf + elt.pos + 1, table[u].length)) {
                size_t const addedLength = MAX( (int)elt.length - (int)table[u].length , 1 );
                table[u].pos = elt.pos;
                table[u].savings += (U32)(elt.savings * addedLength / elt.length);
                table[u].length = MIN(elt.length, table[u].length + 1);
                return u;
            }
        }
    }

    return 0;
}


static void ZDICT_removeDictItem(dictItem* table, U32 id)
{
    /* convention : first element is nb of elts */
    U32 const max = table->pos;
    U32 u;
    if (!id) return;   /* protection, should never happen */
    for (u=id; u<max-1; u++)
        table[u] = table[u+1];
    table->pos--;
}


static void ZDICT_insertDictItem(dictItem* table, U32 maxSize, dictItem elt, const void* buffer)
{
    /* merge if possible */
<<<<<<< HEAD
    U32 mergeId = ZDICT_checkMerge(table, elt, 0, buffer);
    if (mergeId) {
        U32 newMerge = 1;
        while (newMerge) {
            newMerge = ZDICT_checkMerge(table, table[mergeId], mergeId, buffer);
=======
    U32 mergeId = ZDICT_tryMerge(table, elt, 0);
    if (mergeId) {  /* recursive : re-merge the newly merged elt */
        U32 newMerge = 1;
        while (newMerge) {
            newMerge = ZDICT_tryMerge(table, table[mergeId], mergeId);  /* merge existing elt */
>>>>>>> 0246d5c5
            if (newMerge) ZDICT_removeDictItem(table, mergeId);
            mergeId = newMerge;
        }
        return;
    }

    /* insert */
    {   U32 current;
        U32 nextElt = table->pos;
        if (nextElt >= maxSize) nextElt = maxSize-1;
        current = nextElt-1;
        while (table[current].savings < elt.savings) {
            table[current+1] = table[current];
            current--;
        }
        table[current+1] = elt;
        table->pos = nextElt+1;
    }
}


static U32 ZDICT_dictSize(const dictItem* dictList)
{
    U32 u, dictSize = 0;
    for (u=1; u<dictList[0].pos; u++)
        dictSize += dictList[u].length;
    return dictSize;
}


static size_t ZDICT_trainBuffer(dictItem* dictList, U32 dictListSize,
                            const void* const buffer, size_t bufferSize,   /* buffer must end with noisy guard band */
                            const size_t* fileSizes, unsigned nbFiles,
                            U32 minRatio, U32 notificationLevel)
{
    int* const suffix0 = (int*)malloc((bufferSize+2)*sizeof(*suffix0));
    int* const suffix = suffix0+1;
    U32* reverseSuffix = (U32*)malloc((bufferSize)*sizeof(*reverseSuffix));
    BYTE* doneMarks = (BYTE*)malloc((bufferSize+16)*sizeof(*doneMarks));   /* +16 for overflow security */
    U32* filePos = (U32*)malloc(nbFiles * sizeof(*filePos));
    size_t result = 0;
    clock_t displayClock = 0;
    clock_t const refreshRate = CLOCKS_PER_SEC * 3 / 10;

#   define DISPLAYUPDATE(l, ...) if (notificationLevel>=l) { \
            if (ZDICT_clockSpan(displayClock) > refreshRate)  \
            { displayClock = clock(); DISPLAY(__VA_ARGS__); \
            if (notificationLevel>=4) fflush(stderr); } }

    /* init */
    DISPLAYLEVEL(2, "\r%70s\r", "");   /* clean display line */
    if (!suffix0 || !reverseSuffix || !doneMarks || !filePos) {
        result = ERROR(memory_allocation);
        goto _cleanup;
    }
    if (minRatio < MINRATIO) minRatio = MINRATIO;
    memset(doneMarks, 0, bufferSize+16);

    /* limit sample set size (divsufsort limitation)*/
    if (bufferSize > ZDICT_MAX_SAMPLES_SIZE) DISPLAYLEVEL(3, "sample set too large : reduced to %u MB ...\n", (U32)(ZDICT_MAX_SAMPLES_SIZE>>20));
    while (bufferSize > ZDICT_MAX_SAMPLES_SIZE) bufferSize -= fileSizes[--nbFiles];

    /* sort */
    DISPLAYLEVEL(2, "sorting %u files of total size %u MB ...\n", nbFiles, (U32)(bufferSize>>20));
    {   int const divSuftSortResult = divsufsort((const unsigned char*)buffer, suffix, (int)bufferSize, 0);
        if (divSuftSortResult != 0) { result = ERROR(GENERIC); goto _cleanup; }
    }
    suffix[bufferSize] = (int)bufferSize;   /* leads into noise */
    suffix0[0] = (int)bufferSize;           /* leads into noise */
    /* build reverse suffix sort */
    {   size_t pos;
        for (pos=0; pos < bufferSize; pos++)
            reverseSuffix[suffix[pos]] = (U32)pos;
        /* note filePos tracks borders between samples.
           It's not used at this stage, but planned to become useful in a later update */
        filePos[0] = 0;
        for (pos=1; pos<nbFiles; pos++)
            filePos[pos] = (U32)(filePos[pos-1] + fileSizes[pos-1]);
    }

    DISPLAYLEVEL(2, "finding patterns ... \n");
    DISPLAYLEVEL(3, "minimum ratio : %u \n", minRatio);

    {   U32 cursor; for (cursor=0; cursor < bufferSize; ) {
            dictItem solution;
            if (doneMarks[cursor]) { cursor++; continue; }
            solution = ZDICT_analyzePos(doneMarks, suffix, reverseSuffix[cursor], buffer, minRatio, notificationLevel);
            if (solution.length==0) { cursor++; continue; }
            ZDICT_insertDictItem(dictList, dictListSize, solution, buffer);
            cursor += solution.length;
            DISPLAYUPDATE(2, "\r%4.2f %% \r", (double)cursor / bufferSize * 100);
    }   }

_cleanup:
    free(suffix0);
    free(reverseSuffix);
    free(doneMarks);
    free(filePos);
    return result;
}


static void ZDICT_fillNoise(void* buffer, size_t length)
{
    unsigned const prime1 = 2654435761U;
    unsigned const prime2 = 2246822519U;
    unsigned acc = prime1;
    size_t p=0;;
    for (p=0; p<length; p++) {
        acc *= prime2;
        ((unsigned char*)buffer)[p] = (unsigned char)(acc >> 21);
    }
}


typedef struct
{
    ZSTD_CCtx* ref;
    ZSTD_CCtx* zc;
    void* workPlace;   /* must be ZSTD_BLOCKSIZE_ABSOLUTEMAX allocated */
} EStats_ress_t;

#define MAXREPOFFSET 1024

static void ZDICT_countEStats(EStats_ress_t esr, ZSTD_parameters params,
                            U32* countLit, U32* offsetcodeCount, U32* matchlengthCount, U32* litlengthCount, U32* repOffsets,
                            const void* src, size_t srcSize, U32 notificationLevel)
{
    size_t const blockSizeMax = MIN (ZSTD_BLOCKSIZE_ABSOLUTEMAX, 1 << params.cParams.windowLog);
    size_t cSize;

    if (srcSize > blockSizeMax) srcSize = blockSizeMax;   /* protection vs large samples */
    {  size_t const errorCode = ZSTD_copyCCtx(esr.zc, esr.ref, 0);
            if (ZSTD_isError(errorCode)) { DISPLAYLEVEL(1, "warning : ZSTD_copyCCtx failed \n"); return; }
    }
    cSize = ZSTD_compressBlock(esr.zc, esr.workPlace, ZSTD_BLOCKSIZE_ABSOLUTEMAX, src, srcSize);
    if (ZSTD_isError(cSize)) { DISPLAYLEVEL(3, "warning : could not compress sample size %u \n", (U32)srcSize); return; }

    if (cSize) {  /* if == 0; block is not compressible */
        const seqStore_t* seqStorePtr = ZSTD_getSeqStore(esr.zc);

        /* literals stats */
        {   const BYTE* bytePtr;
            for(bytePtr = seqStorePtr->litStart; bytePtr < seqStorePtr->lit; bytePtr++)
                countLit[*bytePtr]++;
        }

        /* seqStats */
        {   U32 const nbSeq = (U32)(seqStorePtr->sequences - seqStorePtr->sequencesStart);
            ZSTD_seqToCodes(seqStorePtr);

            {   const BYTE* codePtr = seqStorePtr->ofCode;
                U32 u;
                for (u=0; u<nbSeq; u++) offsetcodeCount[codePtr[u]]++;
            }

            {   const BYTE* codePtr = seqStorePtr->mlCode;
                U32 u;
                for (u=0; u<nbSeq; u++) matchlengthCount[codePtr[u]]++;
            }

            {   const BYTE* codePtr = seqStorePtr->llCode;
                U32 u;
                for (u=0; u<nbSeq; u++) litlengthCount[codePtr[u]]++;
            }

            if (nbSeq >= 2) { /* rep offsets */
                const seqDef* const seq = seqStorePtr->sequencesStart;
                U32 offset1 = seq[0].offset - 3;
                U32 offset2 = seq[1].offset - 3;
                if (offset1 >= MAXREPOFFSET) offset1 = 0;
                if (offset2 >= MAXREPOFFSET) offset2 = 0;
                repOffsets[offset1] += 3;
                repOffsets[offset2] += 1;
    }   }   }
}

/*
static size_t ZDICT_maxSampleSize(const size_t* fileSizes, unsigned nbFiles)
{
    unsigned u;
    size_t max=0;
    for (u=0; u<nbFiles; u++)
        if (max < fileSizes[u]) max = fileSizes[u];
    return max;
}
*/

static size_t ZDICT_totalSampleSize(const size_t* fileSizes, unsigned nbFiles)
{
    size_t total=0;
    unsigned u;
    for (u=0; u<nbFiles; u++) total += fileSizes[u];
    return total;
}

typedef struct { U32 offset; U32 count; } offsetCount_t;

static void ZDICT_insertSortCount(offsetCount_t table[ZSTD_REP_NUM+1], U32 val, U32 count)
{
    U32 u;
    table[ZSTD_REP_NUM].offset = val;
    table[ZSTD_REP_NUM].count = count;
    for (u=ZSTD_REP_NUM; u>0; u--) {
        offsetCount_t tmp;
        if (table[u-1].count >= table[u].count) break;
        tmp = table[u-1];
        table[u-1] = table[u];
        table[u] = tmp;
    }
}


#define OFFCODE_MAX 30  /* only applicable to first block */
static size_t ZDICT_analyzeEntropy(void*  dstBuffer, size_t maxDstSize,
                                   unsigned compressionLevel,
                             const void*  srcBuffer, const size_t* fileSizes, unsigned nbFiles,
                             const void* dictBuffer, size_t  dictBufferSize,
                                   unsigned notificationLevel)
{
    U32 countLit[256];
    HUF_CREATE_STATIC_CTABLE(hufTable, 255);
    U32 offcodeCount[OFFCODE_MAX+1];
    short offcodeNCount[OFFCODE_MAX+1];
    U32 offcodeMax = ZSTD_highbit32((U32)(dictBufferSize + 128 KB));
    U32 matchLengthCount[MaxML+1];
    short matchLengthNCount[MaxML+1];
    U32 litLengthCount[MaxLL+1];
    short litLengthNCount[MaxLL+1];
    U32 repOffset[MAXREPOFFSET];
    offsetCount_t bestRepOffset[ZSTD_REP_NUM+1];
    EStats_ress_t esr;
    ZSTD_parameters params;
    U32 u, huffLog = 11, Offlog = OffFSELog, mlLog = MLFSELog, llLog = LLFSELog, total;
    size_t pos = 0, errorCode;
    size_t eSize = 0;
    size_t const totalSrcSize = ZDICT_totalSampleSize(fileSizes, nbFiles);
    size_t const averageSampleSize = totalSrcSize / (nbFiles + !nbFiles);
    BYTE* dstPtr = (BYTE*)dstBuffer;

    /* init */
    esr.ref = ZSTD_createCCtx();
    esr.zc = ZSTD_createCCtx();
    esr.workPlace = malloc(ZSTD_BLOCKSIZE_ABSOLUTEMAX);
    if (!esr.ref || !esr.zc || !esr.workPlace) {
        eSize = ERROR(memory_allocation);
        DISPLAYLEVEL(1, "Not enough memory \n");
        goto _cleanup;
    }
    if (offcodeMax>OFFCODE_MAX) { eSize = ERROR(dictionary_wrong); goto _cleanup; }   /* too large dictionary */
    for (u=0; u<256; u++) countLit[u] = 1;   /* any character must be described */
    for (u=0; u<=offcodeMax; u++) offcodeCount[u] = 1;
    for (u=0; u<=MaxML; u++) matchLengthCount[u] = 1;
    for (u=0; u<=MaxLL; u++) litLengthCount[u] = 1;
    memset(repOffset, 0, sizeof(repOffset));
    repOffset[1] = repOffset[4] = repOffset[8] = 1;
    memset(bestRepOffset, 0, sizeof(bestRepOffset));
    if (compressionLevel==0) compressionLevel = g_compressionLevel_default;
    params = ZSTD_getParams(compressionLevel, averageSampleSize, dictBufferSize);
    {   size_t const beginResult = ZSTD_compressBegin_advanced(esr.ref, dictBuffer, dictBufferSize, params, 0);
        if (ZSTD_isError(beginResult)) {
            DISPLAYLEVEL(1, "error : ZSTD_compressBegin_advanced() failed : %s \n", ZSTD_getErrorName(beginResult));
            eSize = ERROR(GENERIC);
            goto _cleanup;
    }   }

    /* collect stats on all files */
    for (u=0; u<nbFiles; u++) {
        ZDICT_countEStats(esr, params,
                          countLit, offcodeCount, matchLengthCount, litLengthCount, repOffset,
                         (const char*)srcBuffer + pos, fileSizes[u],
                          notificationLevel);
        pos += fileSizes[u];
    }

    /* analyze */
    errorCode = HUF_buildCTable (hufTable, countLit, 255, huffLog);
    if (HUF_isError(errorCode)) {
        eSize = ERROR(GENERIC);
        DISPLAYLEVEL(1, "HUF_buildCTable error \n");
        goto _cleanup;
    }
    huffLog = (U32)errorCode;

    /* looking for most common first offsets */
    {   U32 offset;
        for (offset=1; offset<MAXREPOFFSET; offset++)
            ZDICT_insertSortCount(bestRepOffset, offset, repOffset[offset]);
    }
    /* note : the result of this phase should be used to better appreciate the impact on statistics */

    total=0; for (u=0; u<=offcodeMax; u++) total+=offcodeCount[u];
    errorCode = FSE_normalizeCount(offcodeNCount, Offlog, offcodeCount, total, offcodeMax);
    if (FSE_isError(errorCode)) {
        eSize = ERROR(GENERIC);
        DISPLAYLEVEL(1, "FSE_normalizeCount error with offcodeCount \n");
        goto _cleanup;
    }
    Offlog = (U32)errorCode;

    total=0; for (u=0; u<=MaxML; u++) total+=matchLengthCount[u];
    errorCode = FSE_normalizeCount(matchLengthNCount, mlLog, matchLengthCount, total, MaxML);
    if (FSE_isError(errorCode)) {
        eSize = ERROR(GENERIC);
        DISPLAYLEVEL(1, "FSE_normalizeCount error with matchLengthCount \n");
        goto _cleanup;
    }
    mlLog = (U32)errorCode;

    total=0; for (u=0; u<=MaxLL; u++) total+=litLengthCount[u];
    errorCode = FSE_normalizeCount(litLengthNCount, llLog, litLengthCount, total, MaxLL);
    if (FSE_isError(errorCode)) {
        eSize = ERROR(GENERIC);
        DISPLAYLEVEL(1, "FSE_normalizeCount error with litLengthCount \n");
        goto _cleanup;
    }
    llLog = (U32)errorCode;

    /* write result to buffer */
    {   size_t const hhSize = HUF_writeCTable(dstPtr, maxDstSize, hufTable, 255, huffLog);
        if (HUF_isError(hhSize)) {
            eSize = ERROR(GENERIC);
            DISPLAYLEVEL(1, "HUF_writeCTable error \n");
            goto _cleanup;
        }
        dstPtr += hhSize;
        maxDstSize -= hhSize;
        eSize += hhSize;
    }

    {   size_t const ohSize = FSE_writeNCount(dstPtr, maxDstSize, offcodeNCount, OFFCODE_MAX, Offlog);
        if (FSE_isError(ohSize)) {
            eSize = ERROR(GENERIC);
            DISPLAYLEVEL(1, "FSE_writeNCount error with offcodeNCount \n");
            goto _cleanup;
        }
        dstPtr += ohSize;
        maxDstSize -= ohSize;
        eSize += ohSize;
    }

    {   size_t const mhSize = FSE_writeNCount(dstPtr, maxDstSize, matchLengthNCount, MaxML, mlLog);
        if (FSE_isError(mhSize)) {
            eSize = ERROR(GENERIC);
            DISPLAYLEVEL(1, "FSE_writeNCount error with matchLengthNCount \n");
            goto _cleanup;
        }
        dstPtr += mhSize;
        maxDstSize -= mhSize;
        eSize += mhSize;
    }

    {   size_t const lhSize = FSE_writeNCount(dstPtr, maxDstSize, litLengthNCount, MaxLL, llLog);
        if (FSE_isError(lhSize)) {
            eSize = ERROR(GENERIC);
            DISPLAYLEVEL(1, "FSE_writeNCount error with litlengthNCount \n");
            goto _cleanup;
        }
        dstPtr += lhSize;
        maxDstSize -= lhSize;
        eSize += lhSize;
    }

    if (maxDstSize<12) {
        eSize = ERROR(GENERIC);
        DISPLAYLEVEL(1, "not enough space to write RepOffsets \n");
        goto _cleanup;
    }
# if 0
    MEM_writeLE32(dstPtr+0, bestRepOffset[0].offset);
    MEM_writeLE32(dstPtr+4, bestRepOffset[1].offset);
    MEM_writeLE32(dstPtr+8, bestRepOffset[2].offset);
#else
    /* at this stage, we don't use the result of "most common first offset",
       as the impact of statistics is not properly evaluated */
    MEM_writeLE32(dstPtr+0, repStartValue[0]);
    MEM_writeLE32(dstPtr+4, repStartValue[1]);
    MEM_writeLE32(dstPtr+8, repStartValue[2]);
#endif
    eSize += 12;

_cleanup:
    ZSTD_freeCCtx(esr.ref);
    ZSTD_freeCCtx(esr.zc);
    free(esr.workPlace);

    return eSize;
}



size_t ZDICT_finalizeDictionary(void* dictBuffer, size_t dictBufferCapacity,
                          const void* customDictContent, size_t dictContentSize,
                          const void* samplesBuffer, const size_t* samplesSizes, unsigned nbSamples,
                          ZDICT_params_t params)
{
    size_t hSize;
#define HBUFFSIZE 256   /* should prove large enough for all entropy headers */
    BYTE header[HBUFFSIZE];
    int const compressionLevel = (params.compressionLevel <= 0) ? g_compressionLevel_default : params.compressionLevel;
    U32 const notificationLevel = params.notificationLevel;

    /* check conditions */
    if (dictBufferCapacity < dictContentSize) return ERROR(dstSize_tooSmall);
    if (dictContentSize < ZDICT_CONTENTSIZE_MIN) return ERROR(srcSize_wrong);
    if (dictBufferCapacity < ZDICT_DICTSIZE_MIN) return ERROR(dstSize_tooSmall);

    /* dictionary header */
    MEM_writeLE32(header, ZSTD_DICT_MAGIC);
    {   U64 const randomID = XXH64(customDictContent, dictContentSize, 0);
        U32 const compliantID = (randomID % ((1U<<31)-32768)) + 32768;
        U32 const dictID = params.dictID ? params.dictID : compliantID;
        MEM_writeLE32(header+4, dictID);
    }
    hSize = 8;

    /* entropy tables */
    DISPLAYLEVEL(2, "\r%70s\r", "");   /* clean display line */
    DISPLAYLEVEL(2, "statistics ... \n");
    {   size_t const eSize = ZDICT_analyzeEntropy(header+hSize, HBUFFSIZE-hSize,
                                  compressionLevel,
                                  samplesBuffer, samplesSizes, nbSamples,
                                  customDictContent, dictContentSize,
                                  notificationLevel);
        if (ZDICT_isError(eSize)) return eSize;
        hSize += eSize;
    }

    /* copy elements in final buffer ; note : src and dst buffer can overlap */
    if (hSize + dictContentSize > dictBufferCapacity) dictContentSize = dictBufferCapacity - hSize;
    {   size_t const dictSize = hSize + dictContentSize;
        char* dictEnd = (char*)dictBuffer + dictSize;
        memmove(dictEnd - dictContentSize, customDictContent, dictContentSize);
        memcpy(dictBuffer, header, hSize);
        return dictSize;
    }
}


size_t ZDICT_addEntropyTablesFromBuffer_advanced(void* dictBuffer, size_t dictContentSize, size_t dictBufferCapacity,
                                                 const void* samplesBuffer, const size_t* samplesSizes, unsigned nbSamples,
                                                 ZDICT_params_t params)
{
    int const compressionLevel = (params.compressionLevel <= 0) ? g_compressionLevel_default : params.compressionLevel;
    U32 const notificationLevel = params.notificationLevel;
    size_t hSize = 8;

    /* calculate entropy tables */
    DISPLAYLEVEL(2, "\r%70s\r", "");   /* clean display line */
    DISPLAYLEVEL(2, "statistics ... \n");
    {   size_t const eSize = ZDICT_analyzeEntropy((char*)dictBuffer+hSize, dictBufferCapacity-hSize,
                                  compressionLevel,
                                  samplesBuffer, samplesSizes, nbSamples,
                                  (char*)dictBuffer + dictBufferCapacity - dictContentSize, dictContentSize,
                                  notificationLevel);
        if (ZDICT_isError(eSize)) return eSize;
        hSize += eSize;
    }

    /* add dictionary header (after entropy tables) */
    MEM_writeLE32(dictBuffer, ZSTD_DICT_MAGIC);
    {   U64 const randomID = XXH64((char*)dictBuffer + dictBufferCapacity - dictContentSize, dictContentSize, 0);
        U32 const compliantID = (randomID % ((1U<<31)-32768)) + 32768;
        U32 const dictID = params.dictID ? params.dictID : compliantID;
        MEM_writeLE32((char*)dictBuffer+4, dictID);
    }

    if (hSize + dictContentSize < dictBufferCapacity)
        memmove((char*)dictBuffer + hSize, (char*)dictBuffer + dictBufferCapacity - dictContentSize, dictContentSize);
    return MIN(dictBufferCapacity, hSize+dictContentSize);
}


/*! ZDICT_trainFromBuffer_unsafe() :
*   Warning : `samplesBuffer` must be followed by noisy guard band.
*   @return : size of dictionary, or an error code which can be tested with ZDICT_isError()
*/
size_t ZDICT_trainFromBuffer_unsafe(
                            void* dictBuffer, size_t maxDictSize,
                            const void* samplesBuffer, const size_t* samplesSizes, unsigned nbSamples,
                            ZDICT_params_t params)
{
    U32 const dictListSize = MAX(MAX(DICTLISTSIZE_DEFAULT, nbSamples), (U32)(maxDictSize/16));
    dictItem* const dictList = (dictItem*)malloc(dictListSize * sizeof(*dictList));
    unsigned const selectivity = params.selectivityLevel == 0 ? g_selectivity_default : params.selectivityLevel;
    unsigned const minRep = (selectivity > 30) ? MINRATIO : nbSamples >> selectivity;
    size_t const targetDictSize = maxDictSize;
    size_t const samplesBuffSize = ZDICT_totalSampleSize(samplesSizes, nbSamples);
    size_t dictSize = 0;
    U32 const notificationLevel = params.notificationLevel;

    /* checks */
    if (!dictList) return ERROR(memory_allocation);
    if (maxDictSize < ZDICT_DICTSIZE_MIN) { free(dictList); return ERROR(dstSize_tooSmall); }   /* requested dictionary size is too small */
    if (samplesBuffSize < ZDICT_MIN_SAMPLES_SIZE) { free(dictList); return ERROR(dictionaryCreation_failed); }   /* not enough source to create dictionary */

    /* init */
    ZDICT_initDictItem(dictList);

    /* build dictionary */
    ZDICT_trainBuffer(dictList, dictListSize,
                    samplesBuffer, samplesBuffSize,
                    samplesSizes, nbSamples,
                    minRep, notificationLevel);

    /* display best matches */
    if (params.notificationLevel>= 3) {
        U32 const nb = MIN(25, dictList[0].pos);
        U32 const dictContentSize = ZDICT_dictSize(dictList);
        U32 u;
        DISPLAYLEVEL(3, "\n %u segments found, of total size %u \n", dictList[0].pos-1, dictContentSize);
        DISPLAYLEVEL(3, "list %u best segments \n", nb-1);
        for (u=1; u<nb; u++) {
            U32 const pos = dictList[u].pos;
            U32 const length = dictList[u].length;
            U32 const printedLength = MIN(40, length);
            if ((pos > samplesBuffSize) || ((pos + length) > samplesBuffSize))
                return ERROR(GENERIC);   /* should never happen */
            DISPLAYLEVEL(3, "%3u:%3u bytes at pos %8u, savings %7u bytes |",
                         u, length, pos, dictList[u].savings);
            ZDICT_printHex((const char*)samplesBuffer+pos, printedLength);
            DISPLAYLEVEL(3, "| \n");
    }   }


    /* create dictionary */
    {   U32 dictContentSize = ZDICT_dictSize(dictList);
        if (dictContentSize < ZDICT_CONTENTSIZE_MIN) { free(dictList); return ERROR(dictionaryCreation_failed); }   /* dictionary content too small */
        if (dictContentSize < targetDictSize/4) {
            DISPLAYLEVEL(2, "!  warning : selected content significantly smaller than requested (%u < %u) \n", dictContentSize, (U32)maxDictSize);
            if (samplesBuffSize < 10 * targetDictSize)
                DISPLAYLEVEL(2, "!  consider increasing the number of samples (total size : %u MB)\n", (U32)(samplesBuffSize>>20));
            if (minRep > MINRATIO) {
                DISPLAYLEVEL(2, "!  consider increasing selectivity to produce larger dictionary (-s%u) \n", selectivity+1);
                DISPLAYLEVEL(2, "!  note : larger dictionaries are not necessarily better, test its efficiency on samples \n");
            }
        }

        if ((dictContentSize > targetDictSize*3) && (nbSamples > 2*MINRATIO) && (selectivity>1)) {
            U32 proposedSelectivity = selectivity-1;
            while ((nbSamples >> proposedSelectivity) <= MINRATIO) { proposedSelectivity--; }
            DISPLAYLEVEL(2, "!  note : calculated dictionary significantly larger than requested (%u > %u) \n", dictContentSize, (U32)maxDictSize);
            DISPLAYLEVEL(2, "!  consider increasing dictionary size, or produce denser dictionary (-s%u) \n", proposedSelectivity);
            DISPLAYLEVEL(2, "!  always test dictionary efficiency on real samples \n");
        }

        /* limit dictionary size */
        {   U32 const max = dictList->pos;   /* convention : nb of useful elts within dictList */
            U32 currentSize = 0;
            U32 n; for (n=1; n<max; n++) {
                currentSize += dictList[n].length;
                if (currentSize > targetDictSize) { currentSize -= dictList[n].length; break; }
            }
            dictList->pos = n;
            dictContentSize = currentSize;
        }

        /* build dict content */
        {   U32 u;
            BYTE* ptr = (BYTE*)dictBuffer + maxDictSize;
            for (u=1; u<dictList->pos; u++) {
                U32 l = dictList[u].length;
                ptr -= l;
                if (ptr<(BYTE*)dictBuffer) { free(dictList); return ERROR(GENERIC); }   /* should not happen */
                memcpy(ptr, (const char*)samplesBuffer+dictList[u].pos, l);
        }   }

        dictSize = ZDICT_addEntropyTablesFromBuffer_advanced(dictBuffer, dictContentSize, maxDictSize,
                                                             samplesBuffer, samplesSizes, nbSamples,
                                                             params);
    }

    /* clean up */
    free(dictList);
    return dictSize;
}


/* issue : samplesBuffer need to be followed by a noisy guard band.
*  work around : duplicate the buffer, and add the noise */
size_t ZDICT_trainFromBuffer_advanced(void* dictBuffer, size_t dictBufferCapacity,
                                      const void* samplesBuffer, const size_t* samplesSizes, unsigned nbSamples,
                                      ZDICT_params_t params)
{
    size_t result;
    void* newBuff;
    size_t const sBuffSize = ZDICT_totalSampleSize(samplesSizes, nbSamples);
    if (sBuffSize < ZDICT_MIN_SAMPLES_SIZE) return 0;   /* not enough content => no dictionary */

    newBuff = malloc(sBuffSize + NOISELENGTH);
    if (!newBuff) return ERROR(memory_allocation);

    memcpy(newBuff, samplesBuffer, sBuffSize);
    ZDICT_fillNoise((char*)newBuff + sBuffSize, NOISELENGTH);   /* guard band, for end of buffer condition */

    result = ZDICT_trainFromBuffer_unsafe(
                                        dictBuffer, dictBufferCapacity,
                                        newBuff, samplesSizes, nbSamples,
                                        params);
    free(newBuff);
    return result;
}


size_t ZDICT_trainFromBuffer(void* dictBuffer, size_t dictBufferCapacity,
                             const void* samplesBuffer, const size_t* samplesSizes, unsigned nbSamples)
{
    ZDICT_params_t params;
    memset(&params, 0, sizeof(params));
    return ZDICT_trainFromBuffer_advanced(dictBuffer, dictBufferCapacity,
                                          samplesBuffer, samplesSizes, nbSamples,
                                          params);
}

size_t ZDICT_addEntropyTablesFromBuffer(void* dictBuffer, size_t dictContentSize, size_t dictBufferCapacity,
                                        const void* samplesBuffer, const size_t* samplesSizes, unsigned nbSamples)
{
    ZDICT_params_t params;
    memset(&params, 0, sizeof(params));
    return ZDICT_addEntropyTablesFromBuffer_advanced(dictBuffer, dictContentSize, dictBufferCapacity,
                                                     samplesBuffer, samplesSizes, nbSamples,
                                                     params);
}<|MERGE_RESOLUTION|>--- conflicted
+++ resolved
@@ -361,14 +361,13 @@
 }
 
 
-<<<<<<< HEAD
 static int isIncluded(const void* in, const void* container, size_t length)
 {
     const char* const ip = (const char*) in;
     const char* const into = (const char*) container;
     size_t u;
 
-    for (u=0; u<length; u++) {
+    for (u=0; u<length; u++) {  /* works because end of buffer is a noisy guard band */
         if (ip[u] != into[u]) break;
     }
 
@@ -379,14 +378,7 @@
     check if dictItem can be merged, do it if possible
     @return : id of destination elt, 0 if not merged
 */
-static U32 ZDICT_checkMerge(dictItem* table, dictItem elt, U32 eltNbToSkip, const void* buffer)
-=======
-/*! ZDICT_tryMerge() :
- *  check if dictItem can be merged, do it if possible
- *  @return : id of destination elt, 0 if not merged
- */
-static U32 ZDICT_tryMerge(dictItem* table, dictItem elt, U32 eltNbToSkip)
->>>>>>> 0246d5c5
+static U32 ZDICT_tryMerge(dictItem* table, dictItem elt, U32 eltNbToSkip, const void* buffer)
 {
     const U32 tableSize = table->pos;
     const U32 eltEnd = elt.pos + elt.length;
@@ -460,19 +452,11 @@
 static void ZDICT_insertDictItem(dictItem* table, U32 maxSize, dictItem elt, const void* buffer)
 {
     /* merge if possible */
-<<<<<<< HEAD
-    U32 mergeId = ZDICT_checkMerge(table, elt, 0, buffer);
+    U32 mergeId = ZDICT_tryMerge(table, elt, 0, buffer);
     if (mergeId) {
         U32 newMerge = 1;
         while (newMerge) {
-            newMerge = ZDICT_checkMerge(table, table[mergeId], mergeId, buffer);
-=======
-    U32 mergeId = ZDICT_tryMerge(table, elt, 0);
-    if (mergeId) {  /* recursive : re-merge the newly merged elt */
-        U32 newMerge = 1;
-        while (newMerge) {
-            newMerge = ZDICT_tryMerge(table, table[mergeId], mergeId);  /* merge existing elt */
->>>>>>> 0246d5c5
+            newMerge = ZDICT_tryMerge(table, table[mergeId], mergeId, buffer);
             if (newMerge) ZDICT_removeDictItem(table, mergeId);
             mergeId = newMerge;
         }
