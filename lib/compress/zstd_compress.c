/**
 * Copyright (c) 2016-present, Yann Collet, Facebook, Inc.
 * All rights reserved.
 *
 * This source code is licensed under the BSD-style license found in the
 * LICENSE file in the root directory of this source tree. An additional grant
 * of patent rights can be found in the PATENTS file in the same directory.
 */


/*-*************************************
*  Dependencies
***************************************/
#include <string.h>         /* memset */
#include "mem.h"
#define FSE_STATIC_LINKING_ONLY   /* FSE_encodeSymbol */
#include "fse.h"
#define HUF_STATIC_LINKING_ONLY
#include "huf.h"
#include "zstd_internal.h"  /* includes zstd.h */


/*-*************************************
*  Debug
***************************************/
#if defined(ZSTD_DEBUG) && (ZSTD_DEBUG>=1)
#  include <assert.h>
#else
#  define assert(condition) ((void)0)
#endif

#define ZSTD_STATIC_ASSERT(c) { enum { ZSTD_static_assert = 1/(int)(!!(c)) }; }

#if defined(ZSTD_DEBUG) && (ZSTD_DEBUG>=2)
#  include <stdio.h>
   static unsigned g_debugLevel = ZSTD_DEBUG;
#  define DEBUGLOG(l, ...) if (l<=g_debugLevel) { fprintf(stderr, __FILE__ ": "); fprintf(stderr, __VA_ARGS__); fprintf(stderr, " \n"); }
#else
#  define DEBUGLOG(l, ...)      {}    /* disabled */
#endif


/*-*************************************
*  Constants
***************************************/
static const U32 g_searchStrength = 8;   /* control skip over incompressible data */
#define HASH_READ_SIZE 8
typedef enum { ZSTDcs_created=0, ZSTDcs_init, ZSTDcs_ongoing, ZSTDcs_ending } ZSTD_compressionStage_e;

/* entropy tables always have same size */
static size_t const hufCTable_size = HUF_CTABLE_SIZE(255);
static size_t const litlengthCTable_size = FSE_CTABLE_SIZE(LLFSELog, MaxLL);
static size_t const offcodeCTable_size = FSE_CTABLE_SIZE(OffFSELog, MaxOff);
static size_t const matchlengthCTable_size = FSE_CTABLE_SIZE(MLFSELog, MaxML);
static size_t const entropyScratchSpace_size = HUF_WORKSPACE_SIZE;


/*-*************************************
*  Helper functions
***************************************/
size_t ZSTD_compressBound(size_t srcSize) {
    size_t const lowLimit = 256 KB;
    size_t const margin = (srcSize < lowLimit) ? (lowLimit-srcSize) >> 12 : 0;  /* from 64 to 0 */
    return srcSize + (srcSize >> 8) + margin;
}


/*-*************************************
*  Sequence storage
***************************************/
static void ZSTD_resetSeqStore(seqStore_t* ssPtr)
{
    ssPtr->lit = ssPtr->litStart;
    ssPtr->sequences = ssPtr->sequencesStart;
    ssPtr->longLengthID = 0;
}


/*-*************************************
*  Context memory management
***************************************/
typedef enum { zcss_init, zcss_load, zcss_flush, zcss_final } ZSTD_cStreamStage;

struct ZSTD_CCtx_s {
    const BYTE* nextSrc;    /* next block here to continue on current prefix */
    const BYTE* base;       /* All regular indexes relative to this position */
    const BYTE* dictBase;   /* extDict indexes relative to this position */
    U32   dictLimit;        /* below that point, need extDict */
    U32   lowLimit;         /* below that point, no more data */
    U32   nextToUpdate;     /* index from which to continue dictionary update */
    U32   nextToUpdate3;    /* index from which to continue dictionary update */
    U32   hashLog3;         /* dispatch table : larger == faster, more memory */
    U32   loadedDictEnd;    /* index of end of dictionary */
    U32   forceWindow;      /* force back-references to respect limit of 1<<wLog, even for dictionary */
    U32   forceRawDict;     /* Force loading dictionary in "content-only" mode (no header analysis) */
    ZSTD_compressionStage_e stage;
    U32   rep[ZSTD_REP_NUM];
    U32   repToConfirm[ZSTD_REP_NUM];
    U32   dictID;
    ZSTD_parameters params;
    void* workSpace;
    size_t workSpaceSize;
    size_t blockSize;
    U64 frameContentSize;
    U64 consumedSrcSize;
    XXH64_state_t xxhState;
    ZSTD_customMem customMem;

    seqStore_t seqStore;    /* sequences storage ptrs */
    U32* hashTable;
    U32* hashTable3;
    U32* chainTable;
    HUF_repeat hufCTable_repeatMode;
    HUF_CElt* hufCTable;
    U32 fseCTables_ready;
    FSE_CTable* offcodeCTable;
    FSE_CTable* matchlengthCTable;
    FSE_CTable* litlengthCTable;
    unsigned* entropyScratchSpace;

    /* streaming */
    ZSTD_CDict* cdictLocal;
    const ZSTD_CDict* cdict;
    char*  inBuff;
    size_t inBuffSize;
    size_t inToCompress;
    size_t inBuffPos;
    size_t inBuffTarget;
    char*  outBuff;
    size_t outBuffSize;
    size_t outBuffContentSize;
    size_t outBuffFlushedSize;
    ZSTD_cStreamStage streamStage;
    U32    frameEnded;
    U64    pledgedSrcSize;
};

ZSTD_CCtx* ZSTD_createCCtx(void)
{
    return ZSTD_createCCtx_advanced(defaultCustomMem);
}

ZSTD_CCtx* ZSTD_createCCtx_advanced(ZSTD_customMem customMem)
{
    ZSTD_CCtx* cctx;

    if (!customMem.customAlloc && !customMem.customFree) customMem = defaultCustomMem;
    if (!customMem.customAlloc || !customMem.customFree) return NULL;

    cctx = (ZSTD_CCtx*) ZSTD_malloc(sizeof(ZSTD_CCtx), customMem);
    if (!cctx) return NULL;
    memset(cctx, 0, sizeof(ZSTD_CCtx));
    cctx->customMem = customMem;
    return cctx;
}

size_t ZSTD_freeCCtx(ZSTD_CCtx* cctx)
{
    if (cctx==NULL) return 0;   /* support free on NULL */
    ZSTD_free(cctx->workSpace, cctx->customMem);
    cctx->workSpace = NULL;
    ZSTD_freeCDict(cctx->cdictLocal);
    cctx->cdictLocal = NULL;
    ZSTD_free(cctx->inBuff, cctx->customMem);
    cctx->inBuff = NULL;
    ZSTD_free(cctx->outBuff, cctx->customMem);
    cctx->outBuff = NULL;
    ZSTD_free(cctx, cctx->customMem);
    return 0;   /* reserved as a potential error code in the future */
}

size_t ZSTD_sizeof_CCtx(const ZSTD_CCtx* cctx)
{
    if (cctx==NULL) return 0;   /* support sizeof on NULL */
    return sizeof(*cctx) + cctx->workSpaceSize
           + ZSTD_sizeof_CDict(cctx->cdictLocal)
           + cctx->outBuffSize + cctx->inBuffSize;
}

size_t ZSTD_setCCtxParameter(ZSTD_CCtx* cctx, ZSTD_CCtxParameter param, unsigned value)
{
    switch(param)
    {
    case ZSTD_p_forceWindow : cctx->forceWindow = value>0; cctx->loadedDictEnd = 0; return 0;
    case ZSTD_p_forceRawDict : cctx->forceRawDict = value>0; return 0;
    default: return ERROR(parameter_unknown);
    }
}

const seqStore_t* ZSTD_getSeqStore(const ZSTD_CCtx* ctx)   /* hidden interface */
{
    return &(ctx->seqStore);
}

static ZSTD_parameters ZSTD_getParamsFromCCtx(const ZSTD_CCtx* cctx)
{
    return cctx->params;
}


/** ZSTD_checkParams() :
    ensure param values remain within authorized range.
    @return : 0, or an error code if one value is beyond authorized range */
size_t ZSTD_checkCParams(ZSTD_compressionParameters cParams)
{
#   define CLAMPCHECK(val,min,max) { if ((val<min) | (val>max)) return ERROR(compressionParameter_unsupported); }
    CLAMPCHECK(cParams.windowLog, ZSTD_WINDOWLOG_MIN, ZSTD_WINDOWLOG_MAX);
    CLAMPCHECK(cParams.chainLog, ZSTD_CHAINLOG_MIN, ZSTD_CHAINLOG_MAX);
    CLAMPCHECK(cParams.hashLog, ZSTD_HASHLOG_MIN, ZSTD_HASHLOG_MAX);
    CLAMPCHECK(cParams.searchLog, ZSTD_SEARCHLOG_MIN, ZSTD_SEARCHLOG_MAX);
    CLAMPCHECK(cParams.searchLength, ZSTD_SEARCHLENGTH_MIN, ZSTD_SEARCHLENGTH_MAX);
    CLAMPCHECK(cParams.targetLength, ZSTD_TARGETLENGTH_MIN, ZSTD_TARGETLENGTH_MAX);
    if ((U32)(cParams.strategy) > (U32)ZSTD_btultra) return ERROR(compressionParameter_unsupported);
    return 0;
}


/** ZSTD_cycleLog() :
 *  condition for correct operation : hashLog > 1 */
static U32 ZSTD_cycleLog(U32 hashLog, ZSTD_strategy strat)
{
    U32 const btScale = ((U32)strat >= (U32)ZSTD_btlazy2);
    return hashLog - btScale;
}

/** ZSTD_adjustCParams() :
    optimize `cPar` for a given input (`srcSize` and `dictSize`).
    mostly downsizing to reduce memory consumption and initialization.
    Both `srcSize` and `dictSize` are optional (use 0 if unknown),
    but if both are 0, no optimization can be done.
    Note : cPar is considered validated at this stage. Use ZSTD_checkParams() to ensure that. */
ZSTD_compressionParameters ZSTD_adjustCParams(ZSTD_compressionParameters cPar, unsigned long long srcSize, size_t dictSize)
{
    if (srcSize+dictSize == 0) return cPar;   /* no size information available : no adjustment */

    /* resize params, to use less memory when necessary */
    {   U32 const minSrcSize = (srcSize==0) ? 500 : 0;
        U64 const rSize = srcSize + dictSize + minSrcSize;
        if (rSize < ((U64)1<<ZSTD_WINDOWLOG_MAX)) {
            U32 const srcLog = MAX(ZSTD_HASHLOG_MIN, ZSTD_highbit32((U32)(rSize)-1) + 1);
            if (cPar.windowLog > srcLog) cPar.windowLog = srcLog;
    }   }
    if (cPar.hashLog > cPar.windowLog) cPar.hashLog = cPar.windowLog;
    {   U32 const cycleLog = ZSTD_cycleLog(cPar.chainLog, cPar.strategy);
        if (cycleLog > cPar.windowLog) cPar.chainLog -= (cycleLog - cPar.windowLog);
    }

    if (cPar.windowLog < ZSTD_WINDOWLOG_ABSOLUTEMIN) cPar.windowLog = ZSTD_WINDOWLOG_ABSOLUTEMIN;  /* required for frame header */

    return cPar;
}


size_t ZSTD_estimateCCtxSize(ZSTD_compressionParameters cParams)
{
    size_t const blockSize = MIN(ZSTD_BLOCKSIZE_ABSOLUTEMAX, (size_t)1 << cParams.windowLog);
    U32    const divider = (cParams.searchLength==3) ? 3 : 4;
    size_t const maxNbSeq = blockSize / divider;
    size_t const tokenSpace = blockSize + 11*maxNbSeq;

    size_t const chainSize = (cParams.strategy == ZSTD_fast) ? 0 : (1 << cParams.chainLog);
    size_t const hSize = ((size_t)1) << cParams.hashLog;
    U32    const hashLog3 = (cParams.searchLength>3) ? 0 : MIN(ZSTD_HASHLOG3_MAX, cParams.windowLog);
    size_t const h3Size = ((size_t)1) << hashLog3;
    size_t const entropySpace = hufCTable_size + litlengthCTable_size
                              + offcodeCTable_size + matchlengthCTable_size
                              + entropyScratchSpace_size;
    size_t const tableSpace = (chainSize + hSize + h3Size) * sizeof(U32);

    size_t const optBudget = ((MaxML+1) + (MaxLL+1) + (MaxOff+1) + (1<<Litbits))*sizeof(U32)
                          + (ZSTD_OPT_NUM+1)*(sizeof(ZSTD_match_t) + sizeof(ZSTD_optimal_t));
<<<<<<< HEAD
    size_t const neededSpace = tableSpace + (256*sizeof(U32)) /* huffTable */ + tokenSpace
                             + (((cParams.strategy == ZSTD_btopt) || (cParams.strategy == ZSTD_btultra)) ? optSpace : 0);
=======
    size_t const optSpace = ((cParams.strategy == ZSTD_btopt) || (cParams.strategy == ZSTD_btopt2)) ? optBudget : 0;
    size_t const neededSpace = entropySpace + tableSpace + tokenSpace + optSpace;
>>>>>>> ba41b264

    return sizeof(ZSTD_CCtx) + neededSpace;
}


static U32 ZSTD_equivalentParams(ZSTD_parameters param1, ZSTD_parameters param2)
{
    return (param1.cParams.hashLog  == param2.cParams.hashLog)
         & (param1.cParams.chainLog == param2.cParams.chainLog)
         & (param1.cParams.strategy == param2.cParams.strategy)   /* opt parser space */
         & ((param1.cParams.searchLength==3) == (param2.cParams.searchLength==3));  /* hashlog3 space */
}

/*! ZSTD_continueCCtx() :
    reuse CCtx without reset (note : requires no dictionary) */
static size_t ZSTD_continueCCtx(ZSTD_CCtx* cctx, ZSTD_parameters params, U64 frameContentSize)
{
    U32 const end = (U32)(cctx->nextSrc - cctx->base);
    cctx->params = params;
    cctx->frameContentSize = frameContentSize;
    cctx->consumedSrcSize = 0;
    cctx->lowLimit = end;
    cctx->dictLimit = end;
    cctx->nextToUpdate = end+1;
    cctx->stage = ZSTDcs_init;
    cctx->dictID = 0;
    cctx->loadedDictEnd = 0;
    { int i; for (i=0; i<ZSTD_REP_NUM; i++) cctx->rep[i] = repStartValue[i]; }
    cctx->seqStore.litLengthSum = 0;  /* force reset of btopt stats */
    XXH64_reset(&cctx->xxhState, 0);
    return 0;
}

typedef enum { ZSTDcrp_continue, ZSTDcrp_noMemset, ZSTDcrp_fullReset } ZSTD_compResetPolicy_e;

/*! ZSTD_resetCCtx_internal() :
    note : `params` must be validated */
static size_t ZSTD_resetCCtx_internal (ZSTD_CCtx* zc,
                                       ZSTD_parameters params, U64 frameContentSize,
                                       ZSTD_compResetPolicy_e const crp)
{
    DEBUGLOG(5, "ZSTD_resetCCtx_internal \n");

    if (crp == ZSTDcrp_continue)
        if (ZSTD_equivalentParams(params, zc->params)) {
            DEBUGLOG(5, "ZSTD_equivalentParams()==1 \n");
            zc->fseCTables_ready = 0;
            zc->hufCTable_repeatMode = HUF_repeat_none;
            return ZSTD_continueCCtx(zc, params, frameContentSize);
        }

    {   size_t const blockSize = MIN(ZSTD_BLOCKSIZE_ABSOLUTEMAX, (size_t)1 << params.cParams.windowLog);
        U32    const divider = (params.cParams.searchLength==3) ? 3 : 4;
        size_t const maxNbSeq = blockSize / divider;
        size_t const tokenSpace = blockSize + 11*maxNbSeq;
        size_t const chainSize = (params.cParams.strategy == ZSTD_fast) ? 0 : (1 << params.cParams.chainLog);
        size_t const hSize = ((size_t)1) << params.cParams.hashLog;
        U32    const hashLog3 = (params.cParams.searchLength>3) ? 0 : MIN(ZSTD_HASHLOG3_MAX, params.cParams.windowLog);
        size_t const h3Size = ((size_t)1) << hashLog3;
        size_t const tableSpace = (chainSize + hSize + h3Size) * sizeof(U32);
        void* ptr;

        /* Check if workSpace is large enough, alloc a new one if needed */
<<<<<<< HEAD
        {   size_t const optSpace = ((MaxML+1) + (MaxLL+1) + (MaxOff+1) + (1<<Litbits))*sizeof(U32)
                                  + (ZSTD_OPT_NUM+1)*(sizeof(ZSTD_match_t) + sizeof(ZSTD_optimal_t));
            size_t const neededSpace = tableSpace + (256*sizeof(U32)) /* huffTable */ + tokenSpace
                                  + (((params.cParams.strategy == ZSTD_btopt) || (params.cParams.strategy == ZSTD_btultra)) ? optSpace : 0);
=======
        {   size_t const entropySpace = hufCTable_size + litlengthCTable_size
                                  + offcodeCTable_size + matchlengthCTable_size
                                  + entropyScratchSpace_size;
            size_t const optPotentialSpace = ((MaxML+1) + (MaxLL+1) + (MaxOff+1) + (1<<Litbits)) * sizeof(U32)
                                  + (ZSTD_OPT_NUM+1) * (sizeof(ZSTD_match_t)+sizeof(ZSTD_optimal_t));
            size_t const optSpace = ((params.cParams.strategy == ZSTD_btopt) || (params.cParams.strategy == ZSTD_btopt2)) ? optPotentialSpace : 0;
            size_t const neededSpace = entropySpace + optSpace + tableSpace + tokenSpace;
>>>>>>> ba41b264
            if (zc->workSpaceSize < neededSpace) {
                DEBUGLOG(5, "Need to update workSpaceSize from %uK to %uK \n",
                            (unsigned)zc->workSpaceSize>>10, (unsigned)neededSpace>>10);
                zc->workSpaceSize = 0;
                ZSTD_free(zc->workSpace, zc->customMem);
                zc->workSpace = ZSTD_malloc(neededSpace, zc->customMem);
                if (zc->workSpace == NULL) return ERROR(memory_allocation);
                zc->workSpaceSize = neededSpace;
                ptr = zc->workSpace;

                /* entropy space */
                zc->hufCTable = (HUF_CElt*)ptr;
                ptr = (char*)zc->hufCTable + hufCTable_size;  /* note : HUF_CElt* is incomplete type, size is estimated via macro */
                zc->offcodeCTable = (FSE_CTable*) ptr;
                ptr = (char*)ptr + offcodeCTable_size;
                zc->matchlengthCTable = (FSE_CTable*) ptr;
                ptr = (char*)ptr + matchlengthCTable_size;
                zc->litlengthCTable = (FSE_CTable*) ptr;
                ptr = (char*)ptr + litlengthCTable_size;
                assert(((size_t)ptr & 3) == 0);   /* ensure correct alignment */
                zc->entropyScratchSpace = (unsigned*) ptr;
        }   }

        /* init params */
        zc->params = params;
        zc->blockSize = blockSize;
        DEBUGLOG(5, "blockSize = %uK \n", (U32)blockSize>>10);
        zc->frameContentSize = frameContentSize;
        zc->consumedSrcSize = 0;

        XXH64_reset(&zc->xxhState, 0);
        zc->stage = ZSTDcs_init;
        zc->dictID = 0;
        zc->loadedDictEnd = 0;
        zc->fseCTables_ready = 0;
        zc->hufCTable_repeatMode = HUF_repeat_none;
        zc->nextToUpdate = 1;
        zc->nextSrc = NULL;
        zc->base = NULL;
        zc->dictBase = NULL;
        zc->dictLimit = 0;
        zc->lowLimit = 0;
        { int i; for (i=0; i<ZSTD_REP_NUM; i++) zc->rep[i] = repStartValue[i]; }
        zc->hashLog3 = hashLog3;
        zc->seqStore.litLengthSum = 0;

<<<<<<< HEAD
        if ((params.cParams.strategy == ZSTD_btopt) || (params.cParams.strategy == ZSTD_btultra)) {
=======
        /* ensure entropy tables are close together at the beginning */
        assert((void*)zc->hufCTable == zc->workSpace);
        assert((char*)zc->offcodeCTable == (char*)zc->hufCTable + hufCTable_size);
        assert((char*)zc->matchlengthCTable == (char*)zc->offcodeCTable + offcodeCTable_size);
        assert((char*)zc->litlengthCTable == (char*)zc->matchlengthCTable + matchlengthCTable_size);
        assert((char*)zc->entropyScratchSpace == (char*)zc->litlengthCTable + litlengthCTable_size);
        ptr = (char*)zc->entropyScratchSpace + entropyScratchSpace_size;

        /* opt parser space */
        if ((params.cParams.strategy == ZSTD_btopt) || (params.cParams.strategy == ZSTD_btopt2)) {
            DEBUGLOG(5, "reserving optimal parser space ");
            assert(((size_t)ptr & 3) == 0);  /* ensure ptr is properly aligned */
>>>>>>> ba41b264
            zc->seqStore.litFreq = (U32*)ptr;
            zc->seqStore.litLengthFreq = zc->seqStore.litFreq + (1<<Litbits);
            zc->seqStore.matchLengthFreq = zc->seqStore.litLengthFreq + (MaxLL+1);
            zc->seqStore.offCodeFreq = zc->seqStore.matchLengthFreq + (MaxML+1);
            ptr = zc->seqStore.offCodeFreq + (MaxOff+1);
            zc->seqStore.matchTable = (ZSTD_match_t*)ptr;
            ptr = zc->seqStore.matchTable + ZSTD_OPT_NUM+1;
            zc->seqStore.priceTable = (ZSTD_optimal_t*)ptr;
            ptr = zc->seqStore.priceTable + ZSTD_OPT_NUM+1;
        }

        /* table Space */
        if (crp!=ZSTDcrp_noMemset) memset(ptr, 0, tableSpace);   /* reset tables only */
        assert(((size_t)ptr & 3) == 0);  /* ensure ptr is properly aligned */
        zc->hashTable = (U32*)(ptr);
        zc->chainTable = zc->hashTable + hSize;
        zc->hashTable3 = zc->chainTable + chainSize;
        ptr = zc->hashTable3 + h3Size;

        /* sequences storage */
        zc->seqStore.sequencesStart = (seqDef*)ptr;
        ptr = zc->seqStore.sequencesStart + maxNbSeq;
        zc->seqStore.llCode = (BYTE*) ptr;
        zc->seqStore.mlCode = zc->seqStore.llCode + maxNbSeq;
        zc->seqStore.ofCode = zc->seqStore.mlCode + maxNbSeq;
        zc->seqStore.litStart = zc->seqStore.ofCode + maxNbSeq;

        return 0;
    }
}

/* ZSTD_invalidateRepCodes() :
 * ensures next compression will not use repcodes from previous block.
 * Note : only works with regular variant;
 *        do not use with extDict variant ! */
void ZSTD_invalidateRepCodes(ZSTD_CCtx* cctx) {
    int i;
    for (i=0; i<ZSTD_REP_NUM; i++) cctx->rep[i] = 0;
}


/*! ZSTD_copyCCtx_internal() :
 *  Duplicate an existing context `srcCCtx` into another one `dstCCtx`.
 *  Only works during stage ZSTDcs_init (i.e. after creation, but before first call to ZSTD_compressContinue()).
 *  pledgedSrcSize=0 means "empty" if fParams.contentSizeFlag=1
 *  @return : 0, or an error code */
size_t ZSTD_copyCCtx_internal(ZSTD_CCtx* dstCCtx, const ZSTD_CCtx* srcCCtx,
                              ZSTD_frameParameters fParams, unsigned long long pledgedSrcSize)
{
    DEBUGLOG(5, "ZSTD_copyCCtx_internal \n");
    if (srcCCtx->stage!=ZSTDcs_init) return ERROR(stage_wrong);

    memcpy(&dstCCtx->customMem, &srcCCtx->customMem, sizeof(ZSTD_customMem));
    {   ZSTD_parameters params = srcCCtx->params;
        params.fParams = fParams;
        DEBUGLOG(5, "ZSTD_resetCCtx_internal : dictIDFlag : %u \n", !fParams.noDictIDFlag);
        ZSTD_resetCCtx_internal(dstCCtx, params, pledgedSrcSize, ZSTDcrp_noMemset);
    }

    /* copy tables */
    {   size_t const chainSize = (srcCCtx->params.cParams.strategy == ZSTD_fast) ? 0 : (1 << srcCCtx->params.cParams.chainLog);
        size_t const hSize =  (size_t)1 << srcCCtx->params.cParams.hashLog;
        size_t const h3Size = (size_t)1 << srcCCtx->hashLog3;
        size_t const tableSpace = (chainSize + hSize + h3Size) * sizeof(U32);
        assert((U32*)dstCCtx->chainTable == (U32*)dstCCtx->hashTable + hSize);  /* chainTable must follow hashTable */
        assert((U32*)dstCCtx->hashTable3 == (U32*)dstCCtx->chainTable + chainSize);
        memcpy(dstCCtx->hashTable, srcCCtx->hashTable, tableSpace);   /* presumes all tables follow each other */
    }

    /* copy dictionary offsets */
    dstCCtx->nextToUpdate = srcCCtx->nextToUpdate;
    dstCCtx->nextToUpdate3= srcCCtx->nextToUpdate3;
    dstCCtx->nextSrc      = srcCCtx->nextSrc;
    dstCCtx->base         = srcCCtx->base;
    dstCCtx->dictBase     = srcCCtx->dictBase;
    dstCCtx->dictLimit    = srcCCtx->dictLimit;
    dstCCtx->lowLimit     = srcCCtx->lowLimit;
    dstCCtx->loadedDictEnd= srcCCtx->loadedDictEnd;
    dstCCtx->dictID       = srcCCtx->dictID;

    /* copy entropy tables */
    dstCCtx->fseCTables_ready = srcCCtx->fseCTables_ready;
    if (srcCCtx->fseCTables_ready) {
        memcpy(dstCCtx->litlengthCTable, srcCCtx->litlengthCTable, litlengthCTable_size);
        memcpy(dstCCtx->matchlengthCTable, srcCCtx->matchlengthCTable, matchlengthCTable_size);
        memcpy(dstCCtx->offcodeCTable, srcCCtx->offcodeCTable, offcodeCTable_size);
    }
    dstCCtx->hufCTable_repeatMode = srcCCtx->hufCTable_repeatMode;
    if (srcCCtx->hufCTable_repeatMode) {
        memcpy(dstCCtx->hufCTable, srcCCtx->hufCTable, hufCTable_size);
    }

    return 0;
}

/*! ZSTD_copyCCtx() :
 *  Duplicate an existing context `srcCCtx` into another one `dstCCtx`.
 *  Only works during stage ZSTDcs_init (i.e. after creation, but before first call to ZSTD_compressContinue()).
 *  pledgedSrcSize==0 means "unknown".
*   @return : 0, or an error code */
size_t ZSTD_copyCCtx(ZSTD_CCtx* dstCCtx, const ZSTD_CCtx* srcCCtx, unsigned long long pledgedSrcSize)
{
    ZSTD_frameParameters fParams = { 1 /*content*/, 0 /*checksum*/, 0 /*noDictID*/ };
    fParams.contentSizeFlag = pledgedSrcSize>0;

    return ZSTD_copyCCtx_internal(dstCCtx, srcCCtx, fParams, pledgedSrcSize);
}


/*! ZSTD_reduceTable() :
 *  reduce table indexes by `reducerValue` */
static void ZSTD_reduceTable (U32* const table, U32 const size, U32 const reducerValue)
{
    U32 u;
    for (u=0 ; u < size ; u++) {
        if (table[u] < reducerValue) table[u] = 0;
        else table[u] -= reducerValue;
    }
}

/*! ZSTD_reduceIndex() :
*   rescale all indexes to avoid future overflow (indexes are U32) */
static void ZSTD_reduceIndex (ZSTD_CCtx* zc, const U32 reducerValue)
{
    { U32 const hSize = 1 << zc->params.cParams.hashLog;
      ZSTD_reduceTable(zc->hashTable, hSize, reducerValue); }

    { U32 const chainSize = (zc->params.cParams.strategy == ZSTD_fast) ? 0 : (1 << zc->params.cParams.chainLog);
      ZSTD_reduceTable(zc->chainTable, chainSize, reducerValue); }

    { U32 const h3Size = (zc->hashLog3) ? 1 << zc->hashLog3 : 0;
      ZSTD_reduceTable(zc->hashTable3, h3Size, reducerValue); }
}


/*-*******************************************************
*  Block entropic compression
*********************************************************/

/* See doc/zstd_compression_format.md for detailed format description */

size_t ZSTD_noCompressBlock (void* dst, size_t dstCapacity, const void* src, size_t srcSize)
{
    if (srcSize + ZSTD_blockHeaderSize > dstCapacity) return ERROR(dstSize_tooSmall);
    memcpy((BYTE*)dst + ZSTD_blockHeaderSize, src, srcSize);
    MEM_writeLE24(dst, (U32)(srcSize << 2) + (U32)bt_raw);
    return ZSTD_blockHeaderSize+srcSize;
}


static size_t ZSTD_noCompressLiterals (void* dst, size_t dstCapacity, const void* src, size_t srcSize)
{
    BYTE* const ostart = (BYTE* const)dst;
    U32   const flSize = 1 + (srcSize>31) + (srcSize>4095);

    if (srcSize + flSize > dstCapacity) return ERROR(dstSize_tooSmall);

    switch(flSize)
    {
        case 1: /* 2 - 1 - 5 */
            ostart[0] = (BYTE)((U32)set_basic + (srcSize<<3));
            break;
        case 2: /* 2 - 2 - 12 */
            MEM_writeLE16(ostart, (U16)((U32)set_basic + (1<<2) + (srcSize<<4)));
            break;
        default:   /*note : should not be necessary : flSize is within {1,2,3} */
        case 3: /* 2 - 2 - 20 */
            MEM_writeLE32(ostart, (U32)((U32)set_basic + (3<<2) + (srcSize<<4)));
            break;
    }

    memcpy(ostart + flSize, src, srcSize);
    return srcSize + flSize;
}

static size_t ZSTD_compressRleLiteralsBlock (void* dst, size_t dstCapacity, const void* src, size_t srcSize)
{
    BYTE* const ostart = (BYTE* const)dst;
    U32   const flSize = 1 + (srcSize>31) + (srcSize>4095);

    (void)dstCapacity;  /* dstCapacity already guaranteed to be >=4, hence large enough */

    switch(flSize)
    {
        case 1: /* 2 - 1 - 5 */
            ostart[0] = (BYTE)((U32)set_rle + (srcSize<<3));
            break;
        case 2: /* 2 - 2 - 12 */
            MEM_writeLE16(ostart, (U16)((U32)set_rle + (1<<2) + (srcSize<<4)));
            break;
        default:   /*note : should not be necessary : flSize is necessarily within {1,2,3} */
        case 3: /* 2 - 2 - 20 */
            MEM_writeLE32(ostart, (U32)((U32)set_rle + (3<<2) + (srcSize<<4)));
            break;
    }

    ostart[flSize] = *(const BYTE*)src;
    return flSize+1;
}


static size_t ZSTD_minGain(size_t srcSize) { return (srcSize >> 6) + 2; }

static size_t ZSTD_compressLiterals (ZSTD_CCtx* zc,
                                     void* dst, size_t dstCapacity,
                               const void* src, size_t srcSize)
{
    size_t const minGain = ZSTD_minGain(srcSize);
    size_t const lhSize = 3 + (srcSize >= 1 KB) + (srcSize >= 16 KB);
    BYTE*  const ostart = (BYTE*)dst;
    U32 singleStream = srcSize < 256;
    symbolEncodingType_e hType = set_compressed;
    size_t cLitSize;


    /* small ? don't even attempt compression (speed opt) */
#   define LITERAL_NOENTROPY 63
    {   size_t const minLitSize = zc->hufCTable_repeatMode == HUF_repeat_valid ? 6 : LITERAL_NOENTROPY;
        if (srcSize <= minLitSize) return ZSTD_noCompressLiterals(dst, dstCapacity, src, srcSize);
    }

    if (dstCapacity < lhSize+1) return ERROR(dstSize_tooSmall);   /* not enough space for compression */
    {   HUF_repeat repeat = zc->hufCTable_repeatMode;
        int const preferRepeat = zc->params.cParams.strategy < ZSTD_lazy ? srcSize <= 1024 : 0;
        if (repeat == HUF_repeat_valid && lhSize == 3) singleStream = 1;
        cLitSize = singleStream ? HUF_compress1X_repeat(ostart+lhSize, dstCapacity-lhSize, src, srcSize, 255, 11,
                                      zc->entropyScratchSpace, entropyScratchSpace_size, zc->hufCTable, &repeat, preferRepeat)
                                : HUF_compress4X_repeat(ostart+lhSize, dstCapacity-lhSize, src, srcSize, 255, 11,
                                      zc->entropyScratchSpace, entropyScratchSpace_size, zc->hufCTable, &repeat, preferRepeat);
        if (repeat != HUF_repeat_none) { hType = set_repeat; }    /* reused the existing table */
        else { zc->hufCTable_repeatMode = HUF_repeat_check; }       /* now have a table to reuse */
    }

    if ((cLitSize==0) | (cLitSize >= srcSize - minGain)) {
        zc->hufCTable_repeatMode = HUF_repeat_none;
        return ZSTD_noCompressLiterals(dst, dstCapacity, src, srcSize);
    }
    if (cLitSize==1) {
        zc->hufCTable_repeatMode = HUF_repeat_none;
        return ZSTD_compressRleLiteralsBlock(dst, dstCapacity, src, srcSize);
    }

    /* Build header */
    switch(lhSize)
    {
    case 3: /* 2 - 2 - 10 - 10 */
        {   U32 const lhc = hType + ((!singleStream) << 2) + ((U32)srcSize<<4) + ((U32)cLitSize<<14);
            MEM_writeLE24(ostart, lhc);
            break;
        }
    case 4: /* 2 - 2 - 14 - 14 */
        {   U32 const lhc = hType + (2 << 2) + ((U32)srcSize<<4) + ((U32)cLitSize<<18);
            MEM_writeLE32(ostart, lhc);
            break;
        }
    default:   /* should not be necessary, lhSize is only {3,4,5} */
    case 5: /* 2 - 2 - 18 - 18 */
        {   U32 const lhc = hType + (3 << 2) + ((U32)srcSize<<4) + ((U32)cLitSize<<22);
            MEM_writeLE32(ostart, lhc);
            ostart[4] = (BYTE)(cLitSize >> 10);
            break;
        }
    }
    return lhSize+cLitSize;
}

static const BYTE LL_Code[64] = {  0,  1,  2,  3,  4,  5,  6,  7,
                                   8,  9, 10, 11, 12, 13, 14, 15,
                                  16, 16, 17, 17, 18, 18, 19, 19,
                                  20, 20, 20, 20, 21, 21, 21, 21,
                                  22, 22, 22, 22, 22, 22, 22, 22,
                                  23, 23, 23, 23, 23, 23, 23, 23,
                                  24, 24, 24, 24, 24, 24, 24, 24,
                                  24, 24, 24, 24, 24, 24, 24, 24 };

static const BYTE ML_Code[128] = { 0,  1,  2,  3,  4,  5,  6,  7,  8,  9, 10, 11, 12, 13, 14, 15,
                                  16, 17, 18, 19, 20, 21, 22, 23, 24, 25, 26, 27, 28, 29, 30, 31,
                                  32, 32, 33, 33, 34, 34, 35, 35, 36, 36, 36, 36, 37, 37, 37, 37,
                                  38, 38, 38, 38, 38, 38, 38, 38, 39, 39, 39, 39, 39, 39, 39, 39,
                                  40, 40, 40, 40, 40, 40, 40, 40, 40, 40, 40, 40, 40, 40, 40, 40,
                                  41, 41, 41, 41, 41, 41, 41, 41, 41, 41, 41, 41, 41, 41, 41, 41,
                                  42, 42, 42, 42, 42, 42, 42, 42, 42, 42, 42, 42, 42, 42, 42, 42,
                                  42, 42, 42, 42, 42, 42, 42, 42, 42, 42, 42, 42, 42, 42, 42, 42 };


void ZSTD_seqToCodes(const seqStore_t* seqStorePtr)
{
    BYTE const LL_deltaCode = 19;
    BYTE const ML_deltaCode = 36;
    const seqDef* const sequences = seqStorePtr->sequencesStart;
    BYTE* const llCodeTable = seqStorePtr->llCode;
    BYTE* const ofCodeTable = seqStorePtr->ofCode;
    BYTE* const mlCodeTable = seqStorePtr->mlCode;
    U32 const nbSeq = (U32)(seqStorePtr->sequences - seqStorePtr->sequencesStart);
    U32 u;
    for (u=0; u<nbSeq; u++) {
        U32 const llv = sequences[u].litLength;
        U32 const mlv = sequences[u].matchLength;
        llCodeTable[u] = (llv> 63) ? (BYTE)ZSTD_highbit32(llv) + LL_deltaCode : LL_Code[llv];
        ofCodeTable[u] = (BYTE)ZSTD_highbit32(sequences[u].offset);
        mlCodeTable[u] = (mlv>127) ? (BYTE)ZSTD_highbit32(mlv) + ML_deltaCode : ML_Code[mlv];
    }
    if (seqStorePtr->longLengthID==1)
        llCodeTable[seqStorePtr->longLengthPos] = MaxLL;
    if (seqStorePtr->longLengthID==2)
        mlCodeTable[seqStorePtr->longLengthPos] = MaxML;
}

MEM_STATIC size_t ZSTD_compressSequences (ZSTD_CCtx* zc,
                              void* dst, size_t dstCapacity,
                              size_t srcSize)
{
    const int longOffsets = zc->params.cParams.windowLog > STREAM_ACCUMULATOR_MIN;
    const seqStore_t* seqStorePtr = &(zc->seqStore);
    U32 count[MaxSeq+1];
    S16 norm[MaxSeq+1];
    FSE_CTable* CTable_LitLength = zc->litlengthCTable;
    FSE_CTable* CTable_OffsetBits = zc->offcodeCTable;
    FSE_CTable* CTable_MatchLength = zc->matchlengthCTable;
    U32 LLtype, Offtype, MLtype;   /* compressed, raw or rle */
    const seqDef* const sequences = seqStorePtr->sequencesStart;
    const BYTE* const ofCodeTable = seqStorePtr->ofCode;
    const BYTE* const llCodeTable = seqStorePtr->llCode;
    const BYTE* const mlCodeTable = seqStorePtr->mlCode;
    BYTE* const ostart = (BYTE*)dst;
    BYTE* const oend = ostart + dstCapacity;
    BYTE* op = ostart;
    size_t const nbSeq = seqStorePtr->sequences - seqStorePtr->sequencesStart;
    BYTE* seqHead;
    BYTE scratchBuffer[1<<MAX(MLFSELog,LLFSELog)];

    /* Compress literals */
    {   const BYTE* const literals = seqStorePtr->litStart;
        size_t const litSize = seqStorePtr->lit - literals;
        size_t const cSize = ZSTD_compressLiterals(zc, op, dstCapacity, literals, litSize);
        if (ZSTD_isError(cSize)) return cSize;
        op += cSize;
    }

    /* Sequences Header */
    if ((oend-op) < 3 /*max nbSeq Size*/ + 1 /*seqHead */) return ERROR(dstSize_tooSmall);
    if (nbSeq < 0x7F) *op++ = (BYTE)nbSeq;
    else if (nbSeq < LONGNBSEQ) op[0] = (BYTE)((nbSeq>>8) + 0x80), op[1] = (BYTE)nbSeq, op+=2;
    else op[0]=0xFF, MEM_writeLE16(op+1, (U16)(nbSeq - LONGNBSEQ)), op+=3;
    if (nbSeq==0) goto _check_compressibility;

    /* seqHead : flags for FSE encoding type */
    seqHead = op++;

#define MIN_SEQ_FOR_DYNAMIC_FSE   64
#define MAX_SEQ_FOR_STATIC_FSE  1000

    /* convert length/distances into codes */
    ZSTD_seqToCodes(seqStorePtr);

    /* CTable for Literal Lengths */
    {   U32 max = MaxLL;
        size_t const mostFrequent = FSE_countFast_wksp(count, &max, llCodeTable, nbSeq, zc->entropyScratchSpace);
        if ((mostFrequent == nbSeq) && (nbSeq > 2)) {
            *op++ = llCodeTable[0];
            FSE_buildCTable_rle(CTable_LitLength, (BYTE)max);
            LLtype = set_rle;
        } else if ((zc->fseCTables_ready) && (nbSeq < MAX_SEQ_FOR_STATIC_FSE)) {
            LLtype = set_repeat;
        } else if ((nbSeq < MIN_SEQ_FOR_DYNAMIC_FSE) || (mostFrequent < (nbSeq >> (LL_defaultNormLog-1)))) {
            FSE_buildCTable_wksp(CTable_LitLength, LL_defaultNorm, MaxLL, LL_defaultNormLog, scratchBuffer, sizeof(scratchBuffer));
            LLtype = set_basic;
        } else {
            size_t nbSeq_1 = nbSeq;
            const U32 tableLog = FSE_optimalTableLog(LLFSELog, nbSeq, max);
            if (count[llCodeTable[nbSeq-1]]>1) { count[llCodeTable[nbSeq-1]]--; nbSeq_1--; }
            FSE_normalizeCount(norm, tableLog, count, nbSeq_1, max);
            { size_t const NCountSize = FSE_writeNCount(op, oend-op, norm, max, tableLog);   /* overflow protected */
              if (FSE_isError(NCountSize)) return NCountSize;
              op += NCountSize; }
            FSE_buildCTable_wksp(CTable_LitLength, norm, max, tableLog, scratchBuffer, sizeof(scratchBuffer));
            LLtype = set_compressed;
    }   }

    /* CTable for Offsets */
    {   U32 max = MaxOff;
        size_t const mostFrequent = FSE_countFast_wksp(count, &max, ofCodeTable, nbSeq, zc->entropyScratchSpace);
        if ((mostFrequent == nbSeq) && (nbSeq > 2)) {
            *op++ = ofCodeTable[0];
            FSE_buildCTable_rle(CTable_OffsetBits, (BYTE)max);
            Offtype = set_rle;
        } else if ((zc->fseCTables_ready) && (nbSeq < MAX_SEQ_FOR_STATIC_FSE)) {
            Offtype = set_repeat;
        } else if ((nbSeq < MIN_SEQ_FOR_DYNAMIC_FSE) || (mostFrequent < (nbSeq >> (OF_defaultNormLog-1)))) {
            FSE_buildCTable_wksp(CTable_OffsetBits, OF_defaultNorm, MaxOff, OF_defaultNormLog, scratchBuffer, sizeof(scratchBuffer));
            Offtype = set_basic;
        } else {
            size_t nbSeq_1 = nbSeq;
            const U32 tableLog = FSE_optimalTableLog(OffFSELog, nbSeq, max);
            if (count[ofCodeTable[nbSeq-1]]>1) { count[ofCodeTable[nbSeq-1]]--; nbSeq_1--; }
            FSE_normalizeCount(norm, tableLog, count, nbSeq_1, max);
            { size_t const NCountSize = FSE_writeNCount(op, oend-op, norm, max, tableLog);   /* overflow protected */
              if (FSE_isError(NCountSize)) return NCountSize;
              op += NCountSize; }
            FSE_buildCTable_wksp(CTable_OffsetBits, norm, max, tableLog, scratchBuffer, sizeof(scratchBuffer));
            Offtype = set_compressed;
    }   }

    /* CTable for MatchLengths */
    {   U32 max = MaxML;
        size_t const mostFrequent = FSE_countFast_wksp(count, &max, mlCodeTable, nbSeq, zc->entropyScratchSpace);
        if ((mostFrequent == nbSeq) && (nbSeq > 2)) {
            *op++ = *mlCodeTable;
            FSE_buildCTable_rle(CTable_MatchLength, (BYTE)max);
            MLtype = set_rle;
        } else if ((zc->fseCTables_ready) && (nbSeq < MAX_SEQ_FOR_STATIC_FSE)) {
            MLtype = set_repeat;
        } else if ((nbSeq < MIN_SEQ_FOR_DYNAMIC_FSE) || (mostFrequent < (nbSeq >> (ML_defaultNormLog-1)))) {
            FSE_buildCTable_wksp(CTable_MatchLength, ML_defaultNorm, MaxML, ML_defaultNormLog, scratchBuffer, sizeof(scratchBuffer));
            MLtype = set_basic;
        } else {
            size_t nbSeq_1 = nbSeq;
            const U32 tableLog = FSE_optimalTableLog(MLFSELog, nbSeq, max);
            if (count[mlCodeTable[nbSeq-1]]>1) { count[mlCodeTable[nbSeq-1]]--; nbSeq_1--; }
            FSE_normalizeCount(norm, tableLog, count, nbSeq_1, max);
            { size_t const NCountSize = FSE_writeNCount(op, oend-op, norm, max, tableLog);   /* overflow protected */
              if (FSE_isError(NCountSize)) return NCountSize;
              op += NCountSize; }
            FSE_buildCTable_wksp(CTable_MatchLength, norm, max, tableLog, scratchBuffer, sizeof(scratchBuffer));
            MLtype = set_compressed;
    }   }

    *seqHead = (BYTE)((LLtype<<6) + (Offtype<<4) + (MLtype<<2));
    zc->fseCTables_ready = 0;

    /* Encoding Sequences */
    {   BIT_CStream_t blockStream;
        FSE_CState_t  stateMatchLength;
        FSE_CState_t  stateOffsetBits;
        FSE_CState_t  stateLitLength;

        CHECK_E(BIT_initCStream(&blockStream, op, oend-op), dstSize_tooSmall); /* not enough space remaining */

        /* first symbols */
        FSE_initCState2(&stateMatchLength, CTable_MatchLength, mlCodeTable[nbSeq-1]);
        FSE_initCState2(&stateOffsetBits,  CTable_OffsetBits,  ofCodeTable[nbSeq-1]);
        FSE_initCState2(&stateLitLength,   CTable_LitLength,   llCodeTable[nbSeq-1]);
        BIT_addBits(&blockStream, sequences[nbSeq-1].litLength, LL_bits[llCodeTable[nbSeq-1]]);
        if (MEM_32bits()) BIT_flushBits(&blockStream);
        BIT_addBits(&blockStream, sequences[nbSeq-1].matchLength, ML_bits[mlCodeTable[nbSeq-1]]);
        if (MEM_32bits()) BIT_flushBits(&blockStream);
        if (longOffsets) {
            U32 const ofBits = ofCodeTable[nbSeq-1];
            int const extraBits = ofBits - MIN(ofBits, STREAM_ACCUMULATOR_MIN-1);
            if (extraBits) {
                BIT_addBits(&blockStream, sequences[nbSeq-1].offset, extraBits);
                BIT_flushBits(&blockStream);
            }
            BIT_addBits(&blockStream, sequences[nbSeq-1].offset >> extraBits,
                        ofBits - extraBits);
        } else {
            BIT_addBits(&blockStream, sequences[nbSeq-1].offset, ofCodeTable[nbSeq-1]);
        }
        BIT_flushBits(&blockStream);

        {   size_t n;
            for (n=nbSeq-2 ; n<nbSeq ; n--) {      /* intentional underflow */
                BYTE const llCode = llCodeTable[n];
                BYTE const ofCode = ofCodeTable[n];
                BYTE const mlCode = mlCodeTable[n];
                U32  const llBits = LL_bits[llCode];
                U32  const ofBits = ofCode;                                     /* 32b*/  /* 64b*/
                U32  const mlBits = ML_bits[mlCode];
                                                                                /* (7)*/  /* (7)*/
                FSE_encodeSymbol(&blockStream, &stateOffsetBits, ofCode);       /* 15 */  /* 15 */
                FSE_encodeSymbol(&blockStream, &stateMatchLength, mlCode);      /* 24 */  /* 24 */
                if (MEM_32bits()) BIT_flushBits(&blockStream);                  /* (7)*/
                FSE_encodeSymbol(&blockStream, &stateLitLength, llCode);        /* 16 */  /* 33 */
                if (MEM_32bits() || (ofBits+mlBits+llBits >= 64-7-(LLFSELog+MLFSELog+OffFSELog)))
                    BIT_flushBits(&blockStream);                                /* (7)*/
                BIT_addBits(&blockStream, sequences[n].litLength, llBits);
                if (MEM_32bits() && ((llBits+mlBits)>24)) BIT_flushBits(&blockStream);
                BIT_addBits(&blockStream, sequences[n].matchLength, mlBits);
                if (MEM_32bits()) BIT_flushBits(&blockStream);                  /* (7)*/
                if (longOffsets) {
                    int const extraBits = ofBits - MIN(ofBits, STREAM_ACCUMULATOR_MIN-1);
                    if (extraBits) {
                        BIT_addBits(&blockStream, sequences[n].offset, extraBits);
                        BIT_flushBits(&blockStream);                            /* (7)*/
                    }
                    BIT_addBits(&blockStream, sequences[n].offset >> extraBits,
                                ofBits - extraBits);                            /* 31 */
                } else {
                    BIT_addBits(&blockStream, sequences[n].offset, ofBits);     /* 31 */
                }
                BIT_flushBits(&blockStream);                                    /* (7)*/
        }   }

        FSE_flushCState(&blockStream, &stateMatchLength);
        FSE_flushCState(&blockStream, &stateOffsetBits);
        FSE_flushCState(&blockStream, &stateLitLength);

        {   size_t const streamSize = BIT_closeCStream(&blockStream);
            if (streamSize==0) return ERROR(dstSize_tooSmall);   /* not enough space */
            op += streamSize;
    }   }

    /* check compressibility */
_check_compressibility:
    {   size_t const minGain = ZSTD_minGain(srcSize);
        size_t const maxCSize = srcSize - minGain;
        if ((size_t)(op-ostart) >= maxCSize) {
            zc->hufCTable_repeatMode = HUF_repeat_none;
            return 0;
    }   }

    /* confirm repcodes */
    { int i; for (i=0; i<ZSTD_REP_NUM; i++) zc->rep[i] = zc->repToConfirm[i]; }

    return op - ostart;
}

#if 0 /* for debug */
#  define STORESEQ_DEBUG
#include <stdio.h>   /* fprintf */
U32 g_startDebug = 0;
const BYTE* g_start = NULL;
#endif

/*! ZSTD_storeSeq() :
    Store a sequence (literal length, literals, offset code and match length code) into seqStore_t.
    `offsetCode` : distance to match, or 0 == repCode.
    `matchCode` : matchLength - MINMATCH
*/
MEM_STATIC void ZSTD_storeSeq(seqStore_t* seqStorePtr, size_t litLength, const void* literals, U32 offsetCode, size_t matchCode)
{
#ifdef STORESEQ_DEBUG
    if (g_startDebug) {
        const U32 pos = (U32)((const BYTE*)literals - g_start);
        if (g_start==NULL) g_start = (const BYTE*)literals;
        if ((pos > 1895000) && (pos < 1895300))
            DEBUGLOG(5, "Cpos %6u :%5u literals & match %3u bytes at distance %6u \n",
                   pos, (U32)litLength, (U32)matchCode+MINMATCH, (U32)offsetCode);
    }
#endif
    /* copy Literals */
    ZSTD_wildcopy(seqStorePtr->lit, literals, litLength);
    seqStorePtr->lit += litLength;

    /* literal Length */
    if (litLength>0xFFFF) {
        seqStorePtr->longLengthID = 1;
        seqStorePtr->longLengthPos = (U32)(seqStorePtr->sequences - seqStorePtr->sequencesStart);
    }
    seqStorePtr->sequences[0].litLength = (U16)litLength;

    /* match offset */
    seqStorePtr->sequences[0].offset = offsetCode + 1;

    /* match Length */
    if (matchCode>0xFFFF) {
        seqStorePtr->longLengthID = 2;
        seqStorePtr->longLengthPos = (U32)(seqStorePtr->sequences - seqStorePtr->sequencesStart);
    }
    seqStorePtr->sequences[0].matchLength = (U16)matchCode;

    seqStorePtr->sequences++;
}


/*-*************************************
*  Match length counter
***************************************/
static unsigned ZSTD_NbCommonBytes (register size_t val)
{
    if (MEM_isLittleEndian()) {
        if (MEM_64bits()) {
#       if defined(_MSC_VER) && defined(_WIN64)
            unsigned long r = 0;
            _BitScanForward64( &r, (U64)val );
            return (unsigned)(r>>3);
#       elif defined(__GNUC__) && (__GNUC__ >= 3)
            return (__builtin_ctzll((U64)val) >> 3);
#       else
            static const int DeBruijnBytePos[64] = { 0, 0, 0, 0, 0, 1, 1, 2,
                                                     0, 3, 1, 3, 1, 4, 2, 7,
                                                     0, 2, 3, 6, 1, 5, 3, 5,
                                                     1, 3, 4, 4, 2, 5, 6, 7,
                                                     7, 0, 1, 2, 3, 3, 4, 6,
                                                     2, 6, 5, 5, 3, 4, 5, 6,
                                                     7, 1, 2, 4, 6, 4, 4, 5,
                                                     7, 2, 6, 5, 7, 6, 7, 7 };
            return DeBruijnBytePos[((U64)((val & -(long long)val) * 0x0218A392CDABBD3FULL)) >> 58];
#       endif
        } else { /* 32 bits */
#       if defined(_MSC_VER)
            unsigned long r=0;
            _BitScanForward( &r, (U32)val );
            return (unsigned)(r>>3);
#       elif defined(__GNUC__) && (__GNUC__ >= 3)
            return (__builtin_ctz((U32)val) >> 3);
#       else
            static const int DeBruijnBytePos[32] = { 0, 0, 3, 0, 3, 1, 3, 0,
                                                     3, 2, 2, 1, 3, 2, 0, 1,
                                                     3, 3, 1, 2, 2, 2, 2, 0,
                                                     3, 1, 2, 0, 1, 0, 1, 1 };
            return DeBruijnBytePos[((U32)((val & -(S32)val) * 0x077CB531U)) >> 27];
#       endif
        }
    } else {  /* Big Endian CPU */
        if (MEM_64bits()) {
#       if defined(_MSC_VER) && defined(_WIN64)
            unsigned long r = 0;
            _BitScanReverse64( &r, val );
            return (unsigned)(r>>3);
#       elif defined(__GNUC__) && (__GNUC__ >= 3)
            return (__builtin_clzll(val) >> 3);
#       else
            unsigned r;
            const unsigned n32 = sizeof(size_t)*4;   /* calculate this way due to compiler complaining in 32-bits mode */
            if (!(val>>n32)) { r=4; } else { r=0; val>>=n32; }
            if (!(val>>16)) { r+=2; val>>=8; } else { val>>=24; }
            r += (!val);
            return r;
#       endif
        } else { /* 32 bits */
#       if defined(_MSC_VER)
            unsigned long r = 0;
            _BitScanReverse( &r, (unsigned long)val );
            return (unsigned)(r>>3);
#       elif defined(__GNUC__) && (__GNUC__ >= 3)
            return (__builtin_clz((U32)val) >> 3);
#       else
            unsigned r;
            if (!(val>>16)) { r=2; val>>=8; } else { r=0; val>>=24; }
            r += (!val);
            return r;
#       endif
    }   }
}


static size_t ZSTD_count(const BYTE* pIn, const BYTE* pMatch, const BYTE* const pInLimit)
{
    const BYTE* const pStart = pIn;
    const BYTE* const pInLoopLimit = pInLimit - (sizeof(size_t)-1);

    while (pIn < pInLoopLimit) {
        size_t const diff = MEM_readST(pMatch) ^ MEM_readST(pIn);
        if (!diff) { pIn+=sizeof(size_t); pMatch+=sizeof(size_t); continue; }
        pIn += ZSTD_NbCommonBytes(diff);
        return (size_t)(pIn - pStart);
    }
    if (MEM_64bits()) if ((pIn<(pInLimit-3)) && (MEM_read32(pMatch) == MEM_read32(pIn))) { pIn+=4; pMatch+=4; }
    if ((pIn<(pInLimit-1)) && (MEM_read16(pMatch) == MEM_read16(pIn))) { pIn+=2; pMatch+=2; }
    if ((pIn<pInLimit) && (*pMatch == *pIn)) pIn++;
    return (size_t)(pIn - pStart);
}

/** ZSTD_count_2segments() :
*   can count match length with `ip` & `match` in 2 different segments.
*   convention : on reaching mEnd, match count continue starting from iStart
*/
static size_t ZSTD_count_2segments(const BYTE* ip, const BYTE* match, const BYTE* iEnd, const BYTE* mEnd, const BYTE* iStart)
{
    const BYTE* const vEnd = MIN( ip + (mEnd - match), iEnd);
    size_t const matchLength = ZSTD_count(ip, match, vEnd);
    if (match + matchLength != mEnd) return matchLength;
    return matchLength + ZSTD_count(ip+matchLength, iStart, iEnd);
}


/*-*************************************
*  Hashes
***************************************/
static const U32 prime3bytes = 506832829U;
static U32    ZSTD_hash3(U32 u, U32 h) { return ((u << (32-24)) * prime3bytes)  >> (32-h) ; }
MEM_STATIC size_t ZSTD_hash3Ptr(const void* ptr, U32 h) { return ZSTD_hash3(MEM_readLE32(ptr), h); } /* only in zstd_opt.h */

static const U32 prime4bytes = 2654435761U;
static U32    ZSTD_hash4(U32 u, U32 h) { return (u * prime4bytes) >> (32-h) ; }
static size_t ZSTD_hash4Ptr(const void* ptr, U32 h) { return ZSTD_hash4(MEM_read32(ptr), h); }

static const U64 prime5bytes = 889523592379ULL;
static size_t ZSTD_hash5(U64 u, U32 h) { return (size_t)(((u  << (64-40)) * prime5bytes) >> (64-h)) ; }
static size_t ZSTD_hash5Ptr(const void* p, U32 h) { return ZSTD_hash5(MEM_readLE64(p), h); }

static const U64 prime6bytes = 227718039650203ULL;
static size_t ZSTD_hash6(U64 u, U32 h) { return (size_t)(((u  << (64-48)) * prime6bytes) >> (64-h)) ; }
static size_t ZSTD_hash6Ptr(const void* p, U32 h) { return ZSTD_hash6(MEM_readLE64(p), h); }

static const U64 prime7bytes = 58295818150454627ULL;
static size_t ZSTD_hash7(U64 u, U32 h) { return (size_t)(((u  << (64-56)) * prime7bytes) >> (64-h)) ; }
static size_t ZSTD_hash7Ptr(const void* p, U32 h) { return ZSTD_hash7(MEM_readLE64(p), h); }

static const U64 prime8bytes = 0xCF1BBCDCB7A56463ULL;
static size_t ZSTD_hash8(U64 u, U32 h) { return (size_t)(((u) * prime8bytes) >> (64-h)) ; }
static size_t ZSTD_hash8Ptr(const void* p, U32 h) { return ZSTD_hash8(MEM_readLE64(p), h); }

static size_t ZSTD_hashPtr(const void* p, U32 hBits, U32 mls)
{
    switch(mls)
    {
    default:
    case 4: return ZSTD_hash4Ptr(p, hBits);
    case 5: return ZSTD_hash5Ptr(p, hBits);
    case 6: return ZSTD_hash6Ptr(p, hBits);
    case 7: return ZSTD_hash7Ptr(p, hBits);
    case 8: return ZSTD_hash8Ptr(p, hBits);
    }
}


/*-*************************************
*  Fast Scan
***************************************/
static void ZSTD_fillHashTable (ZSTD_CCtx* zc, const void* end, const U32 mls)
{
    U32* const hashTable = zc->hashTable;
    U32  const hBits = zc->params.cParams.hashLog;
    const BYTE* const base = zc->base;
    const BYTE* ip = base + zc->nextToUpdate;
    const BYTE* const iend = ((const BYTE*)end) - HASH_READ_SIZE;
    const size_t fastHashFillStep = 3;

    while(ip <= iend) {
        hashTable[ZSTD_hashPtr(ip, hBits, mls)] = (U32)(ip - base);
        ip += fastHashFillStep;
    }
}


FORCE_INLINE
void ZSTD_compressBlock_fast_generic(ZSTD_CCtx* cctx,
                               const void* src, size_t srcSize,
                               const U32 mls)
{
    U32* const hashTable = cctx->hashTable;
    U32  const hBits = cctx->params.cParams.hashLog;
    seqStore_t* seqStorePtr = &(cctx->seqStore);
    const BYTE* const base = cctx->base;
    const BYTE* const istart = (const BYTE*)src;
    const BYTE* ip = istart;
    const BYTE* anchor = istart;
    const U32   lowestIndex = cctx->dictLimit;
    const BYTE* const lowest = base + lowestIndex;
    const BYTE* const iend = istart + srcSize;
    const BYTE* const ilimit = iend - HASH_READ_SIZE;
    U32 offset_1=cctx->rep[0], offset_2=cctx->rep[1];
    U32 offsetSaved = 0;

    /* init */
    ip += (ip==lowest);
    {   U32 const maxRep = (U32)(ip-lowest);
        if (offset_2 > maxRep) offsetSaved = offset_2, offset_2 = 0;
        if (offset_1 > maxRep) offsetSaved = offset_1, offset_1 = 0;
    }

    /* Main Search Loop */
    while (ip < ilimit) {   /* < instead of <=, because repcode check at (ip+1) */
        size_t mLength;
        size_t const h = ZSTD_hashPtr(ip, hBits, mls);
        U32 const current = (U32)(ip-base);
        U32 const matchIndex = hashTable[h];
        const BYTE* match = base + matchIndex;
        hashTable[h] = current;   /* update hash table */

        if ((offset_1 > 0) & (MEM_read32(ip+1-offset_1) == MEM_read32(ip+1))) {
            mLength = ZSTD_count(ip+1+4, ip+1+4-offset_1, iend) + 4;
            ip++;
            ZSTD_storeSeq(seqStorePtr, ip-anchor, anchor, 0, mLength-MINMATCH);
        } else {
            U32 offset;
            if ( (matchIndex <= lowestIndex) || (MEM_read32(match) != MEM_read32(ip)) ) {
                ip += ((ip-anchor) >> g_searchStrength) + 1;
                continue;
            }
            mLength = ZSTD_count(ip+4, match+4, iend) + 4;
            offset = (U32)(ip-match);
            while (((ip>anchor) & (match>lowest)) && (ip[-1] == match[-1])) { ip--; match--; mLength++; } /* catch up */
            offset_2 = offset_1;
            offset_1 = offset;

            ZSTD_storeSeq(seqStorePtr, ip-anchor, anchor, offset + ZSTD_REP_MOVE, mLength-MINMATCH);
        }

        /* match found */
        ip += mLength;
        anchor = ip;

        if (ip <= ilimit) {
            /* Fill Table */
            hashTable[ZSTD_hashPtr(base+current+2, hBits, mls)] = current+2;  /* here because current+2 could be > iend-8 */
            hashTable[ZSTD_hashPtr(ip-2, hBits, mls)] = (U32)(ip-2-base);
            /* check immediate repcode */
            while ( (ip <= ilimit)
                 && ( (offset_2>0)
                 & (MEM_read32(ip) == MEM_read32(ip - offset_2)) )) {
                /* store sequence */
                size_t const rLength = ZSTD_count(ip+4, ip+4-offset_2, iend) + 4;
                { U32 const tmpOff = offset_2; offset_2 = offset_1; offset_1 = tmpOff; }  /* swap offset_2 <=> offset_1 */
                hashTable[ZSTD_hashPtr(ip, hBits, mls)] = (U32)(ip-base);
                ZSTD_storeSeq(seqStorePtr, 0, anchor, 0, rLength-MINMATCH);
                ip += rLength;
                anchor = ip;
                continue;   /* faster when present ... (?) */
    }   }   }

    /* save reps for next block */
    cctx->repToConfirm[0] = offset_1 ? offset_1 : offsetSaved;
    cctx->repToConfirm[1] = offset_2 ? offset_2 : offsetSaved;

    /* Last Literals */
    {   size_t const lastLLSize = iend - anchor;
        memcpy(seqStorePtr->lit, anchor, lastLLSize);
        seqStorePtr->lit += lastLLSize;
    }
}


static void ZSTD_compressBlock_fast(ZSTD_CCtx* ctx,
                       const void* src, size_t srcSize)
{
    const U32 mls = ctx->params.cParams.searchLength;
    switch(mls)
    {
    default: /* includes case 3 */
    case 4 :
        ZSTD_compressBlock_fast_generic(ctx, src, srcSize, 4); return;
    case 5 :
        ZSTD_compressBlock_fast_generic(ctx, src, srcSize, 5); return;
    case 6 :
        ZSTD_compressBlock_fast_generic(ctx, src, srcSize, 6); return;
    case 7 :
        ZSTD_compressBlock_fast_generic(ctx, src, srcSize, 7); return;
    }
}


static void ZSTD_compressBlock_fast_extDict_generic(ZSTD_CCtx* ctx,
                                 const void* src, size_t srcSize,
                                 const U32 mls)
{
    U32* hashTable = ctx->hashTable;
    const U32 hBits = ctx->params.cParams.hashLog;
    seqStore_t* seqStorePtr = &(ctx->seqStore);
    const BYTE* const base = ctx->base;
    const BYTE* const dictBase = ctx->dictBase;
    const BYTE* const istart = (const BYTE*)src;
    const BYTE* ip = istart;
    const BYTE* anchor = istart;
    const U32   lowestIndex = ctx->lowLimit;
    const BYTE* const dictStart = dictBase + lowestIndex;
    const U32   dictLimit = ctx->dictLimit;
    const BYTE* const lowPrefixPtr = base + dictLimit;
    const BYTE* const dictEnd = dictBase + dictLimit;
    const BYTE* const iend = istart + srcSize;
    const BYTE* const ilimit = iend - 8;
    U32 offset_1=ctx->rep[0], offset_2=ctx->rep[1];

    /* Search Loop */
    while (ip < ilimit) {  /* < instead of <=, because (ip+1) */
        const size_t h = ZSTD_hashPtr(ip, hBits, mls);
        const U32 matchIndex = hashTable[h];
        const BYTE* matchBase = matchIndex < dictLimit ? dictBase : base;
        const BYTE* match = matchBase + matchIndex;
        const U32 current = (U32)(ip-base);
        const U32 repIndex = current + 1 - offset_1;   /* offset_1 expected <= current +1 */
        const BYTE* repBase = repIndex < dictLimit ? dictBase : base;
        const BYTE* repMatch = repBase + repIndex;
        size_t mLength;
        hashTable[h] = current;   /* update hash table */

        if ( (((U32)((dictLimit-1) - repIndex) >= 3) /* intentional underflow */ & (repIndex > lowestIndex))
           && (MEM_read32(repMatch) == MEM_read32(ip+1)) ) {
            const BYTE* repMatchEnd = repIndex < dictLimit ? dictEnd : iend;
            mLength = ZSTD_count_2segments(ip+1+4, repMatch+4, iend, repMatchEnd, lowPrefixPtr) + 4;
            ip++;
            ZSTD_storeSeq(seqStorePtr, ip-anchor, anchor, 0, mLength-MINMATCH);
        } else {
            if ( (matchIndex < lowestIndex) ||
                 (MEM_read32(match) != MEM_read32(ip)) ) {
                ip += ((ip-anchor) >> g_searchStrength) + 1;
                continue;
            }
            {   const BYTE* matchEnd = matchIndex < dictLimit ? dictEnd : iend;
                const BYTE* lowMatchPtr = matchIndex < dictLimit ? dictStart : lowPrefixPtr;
                U32 offset;
                mLength = ZSTD_count_2segments(ip+4, match+4, iend, matchEnd, lowPrefixPtr) + 4;
                while (((ip>anchor) & (match>lowMatchPtr)) && (ip[-1] == match[-1])) { ip--; match--; mLength++; }   /* catch up */
                offset = current - matchIndex;
                offset_2 = offset_1;
                offset_1 = offset;
                ZSTD_storeSeq(seqStorePtr, ip-anchor, anchor, offset + ZSTD_REP_MOVE, mLength-MINMATCH);
        }   }

        /* found a match : store it */
        ip += mLength;
        anchor = ip;

        if (ip <= ilimit) {
            /* Fill Table */
            hashTable[ZSTD_hashPtr(base+current+2, hBits, mls)] = current+2;
            hashTable[ZSTD_hashPtr(ip-2, hBits, mls)] = (U32)(ip-2-base);
            /* check immediate repcode */
            while (ip <= ilimit) {
                U32 const current2 = (U32)(ip-base);
                U32 const repIndex2 = current2 - offset_2;
                const BYTE* repMatch2 = repIndex2 < dictLimit ? dictBase + repIndex2 : base + repIndex2;
                if ( (((U32)((dictLimit-1) - repIndex2) >= 3) & (repIndex2 > lowestIndex))  /* intentional overflow */
                   && (MEM_read32(repMatch2) == MEM_read32(ip)) ) {
                    const BYTE* const repEnd2 = repIndex2 < dictLimit ? dictEnd : iend;
                    size_t const repLength2 = ZSTD_count_2segments(ip+4, repMatch2+4, iend, repEnd2, lowPrefixPtr) + 4;
                    U32 tmpOffset = offset_2; offset_2 = offset_1; offset_1 = tmpOffset;   /* swap offset_2 <=> offset_1 */
                    ZSTD_storeSeq(seqStorePtr, 0, anchor, 0, repLength2-MINMATCH);
                    hashTable[ZSTD_hashPtr(ip, hBits, mls)] = current2;
                    ip += repLength2;
                    anchor = ip;
                    continue;
                }
                break;
    }   }   }

    /* save reps for next block */
    ctx->repToConfirm[0] = offset_1; ctx->repToConfirm[1] = offset_2;

    /* Last Literals */
    {   size_t const lastLLSize = iend - anchor;
        memcpy(seqStorePtr->lit, anchor, lastLLSize);
        seqStorePtr->lit += lastLLSize;
    }
}


static void ZSTD_compressBlock_fast_extDict(ZSTD_CCtx* ctx,
                         const void* src, size_t srcSize)
{
    U32 const mls = ctx->params.cParams.searchLength;
    switch(mls)
    {
    default: /* includes case 3 */
    case 4 :
        ZSTD_compressBlock_fast_extDict_generic(ctx, src, srcSize, 4); return;
    case 5 :
        ZSTD_compressBlock_fast_extDict_generic(ctx, src, srcSize, 5); return;
    case 6 :
        ZSTD_compressBlock_fast_extDict_generic(ctx, src, srcSize, 6); return;
    case 7 :
        ZSTD_compressBlock_fast_extDict_generic(ctx, src, srcSize, 7); return;
    }
}


/*-*************************************
*  Double Fast
***************************************/
static void ZSTD_fillDoubleHashTable (ZSTD_CCtx* cctx, const void* end, const U32 mls)
{
    U32* const hashLarge = cctx->hashTable;
    U32  const hBitsL = cctx->params.cParams.hashLog;
    U32* const hashSmall = cctx->chainTable;
    U32  const hBitsS = cctx->params.cParams.chainLog;
    const BYTE* const base = cctx->base;
    const BYTE* ip = base + cctx->nextToUpdate;
    const BYTE* const iend = ((const BYTE*)end) - HASH_READ_SIZE;
    const size_t fastHashFillStep = 3;

    while(ip <= iend) {
        hashSmall[ZSTD_hashPtr(ip, hBitsS, mls)] = (U32)(ip - base);
        hashLarge[ZSTD_hashPtr(ip, hBitsL, 8)] = (U32)(ip - base);
        ip += fastHashFillStep;
    }
}


FORCE_INLINE
void ZSTD_compressBlock_doubleFast_generic(ZSTD_CCtx* cctx,
                                 const void* src, size_t srcSize,
                                 const U32 mls)
{
    U32* const hashLong = cctx->hashTable;
    const U32 hBitsL = cctx->params.cParams.hashLog;
    U32* const hashSmall = cctx->chainTable;
    const U32 hBitsS = cctx->params.cParams.chainLog;
    seqStore_t* seqStorePtr = &(cctx->seqStore);
    const BYTE* const base = cctx->base;
    const BYTE* const istart = (const BYTE*)src;
    const BYTE* ip = istart;
    const BYTE* anchor = istart;
    const U32 lowestIndex = cctx->dictLimit;
    const BYTE* const lowest = base + lowestIndex;
    const BYTE* const iend = istart + srcSize;
    const BYTE* const ilimit = iend - HASH_READ_SIZE;
    U32 offset_1=cctx->rep[0], offset_2=cctx->rep[1];
    U32 offsetSaved = 0;

    /* init */
    ip += (ip==lowest);
    {   U32 const maxRep = (U32)(ip-lowest);
        if (offset_2 > maxRep) offsetSaved = offset_2, offset_2 = 0;
        if (offset_1 > maxRep) offsetSaved = offset_1, offset_1 = 0;
    }

    /* Main Search Loop */
    while (ip < ilimit) {   /* < instead of <=, because repcode check at (ip+1) */
        size_t mLength;
        size_t const h2 = ZSTD_hashPtr(ip, hBitsL, 8);
        size_t const h = ZSTD_hashPtr(ip, hBitsS, mls);
        U32 const current = (U32)(ip-base);
        U32 const matchIndexL = hashLong[h2];
        U32 const matchIndexS = hashSmall[h];
        const BYTE* matchLong = base + matchIndexL;
        const BYTE* match = base + matchIndexS;
        hashLong[h2] = hashSmall[h] = current;   /* update hash tables */

        assert(offset_1 <= current);   /* supposed guaranteed by construction */
        if ((offset_1 > 0) & (MEM_read32(ip+1-offset_1) == MEM_read32(ip+1))) {
            /* favor repcode */
            mLength = ZSTD_count(ip+1+4, ip+1+4-offset_1, iend) + 4;
            ip++;
            ZSTD_storeSeq(seqStorePtr, ip-anchor, anchor, 0, mLength-MINMATCH);
        } else {
            U32 offset;
            if ( (matchIndexL > lowestIndex) && (MEM_read64(matchLong) == MEM_read64(ip)) ) {
                mLength = ZSTD_count(ip+8, matchLong+8, iend) + 8;
                offset = (U32)(ip-matchLong);
                while (((ip>anchor) & (matchLong>lowest)) && (ip[-1] == matchLong[-1])) { ip--; matchLong--; mLength++; } /* catch up */
            } else if ( (matchIndexS > lowestIndex) && (MEM_read32(match) == MEM_read32(ip)) ) {
                size_t const hl3 = ZSTD_hashPtr(ip+1, hBitsL, 8);
                U32 const matchIndexL3 = hashLong[hl3];
                const BYTE* matchL3 = base + matchIndexL3;
                hashLong[hl3] = current + 1;
                if ( (matchIndexL3 > lowestIndex) && (MEM_read64(matchL3) == MEM_read64(ip+1)) ) {
                    mLength = ZSTD_count(ip+9, matchL3+8, iend) + 8;
                    ip++;
                    offset = (U32)(ip-matchL3);
                    while (((ip>anchor) & (matchL3>lowest)) && (ip[-1] == matchL3[-1])) { ip--; matchL3--; mLength++; } /* catch up */
                } else {
                    mLength = ZSTD_count(ip+4, match+4, iend) + 4;
                    offset = (U32)(ip-match);
                    while (((ip>anchor) & (match>lowest)) && (ip[-1] == match[-1])) { ip--; match--; mLength++; } /* catch up */
                }
            } else {
                ip += ((ip-anchor) >> g_searchStrength) + 1;
                continue;
            }

            offset_2 = offset_1;
            offset_1 = offset;

            ZSTD_storeSeq(seqStorePtr, ip-anchor, anchor, offset + ZSTD_REP_MOVE, mLength-MINMATCH);
        }

        /* match found */
        ip += mLength;
        anchor = ip;

        if (ip <= ilimit) {
            /* Fill Table */
            hashLong[ZSTD_hashPtr(base+current+2, hBitsL, 8)] =
                hashSmall[ZSTD_hashPtr(base+current+2, hBitsS, mls)] = current+2;  /* here because current+2 could be > iend-8 */
            hashLong[ZSTD_hashPtr(ip-2, hBitsL, 8)] =
                hashSmall[ZSTD_hashPtr(ip-2, hBitsS, mls)] = (U32)(ip-2-base);

            /* check immediate repcode */
            while ( (ip <= ilimit)
                 && ( (offset_2>0)
                 & (MEM_read32(ip) == MEM_read32(ip - offset_2)) )) {
                /* store sequence */
                size_t const rLength = ZSTD_count(ip+4, ip+4-offset_2, iend) + 4;
                { U32 const tmpOff = offset_2; offset_2 = offset_1; offset_1 = tmpOff; } /* swap offset_2 <=> offset_1 */
                hashSmall[ZSTD_hashPtr(ip, hBitsS, mls)] = (U32)(ip-base);
                hashLong[ZSTD_hashPtr(ip, hBitsL, 8)] = (U32)(ip-base);
                ZSTD_storeSeq(seqStorePtr, 0, anchor, 0, rLength-MINMATCH);
                ip += rLength;
                anchor = ip;
                continue;   /* faster when present ... (?) */
    }   }   }

    /* save reps for next block */
    cctx->repToConfirm[0] = offset_1 ? offset_1 : offsetSaved;
    cctx->repToConfirm[1] = offset_2 ? offset_2 : offsetSaved;

    /* Last Literals */
    {   size_t const lastLLSize = iend - anchor;
        memcpy(seqStorePtr->lit, anchor, lastLLSize);
        seqStorePtr->lit += lastLLSize;
    }
}


static void ZSTD_compressBlock_doubleFast(ZSTD_CCtx* ctx, const void* src, size_t srcSize)
{
    const U32 mls = ctx->params.cParams.searchLength;
    switch(mls)
    {
    default: /* includes case 3 */
    case 4 :
        ZSTD_compressBlock_doubleFast_generic(ctx, src, srcSize, 4); return;
    case 5 :
        ZSTD_compressBlock_doubleFast_generic(ctx, src, srcSize, 5); return;
    case 6 :
        ZSTD_compressBlock_doubleFast_generic(ctx, src, srcSize, 6); return;
    case 7 :
        ZSTD_compressBlock_doubleFast_generic(ctx, src, srcSize, 7); return;
    }
}


static void ZSTD_compressBlock_doubleFast_extDict_generic(ZSTD_CCtx* ctx,
                                 const void* src, size_t srcSize,
                                 const U32 mls)
{
    U32* const hashLong = ctx->hashTable;
    U32  const hBitsL = ctx->params.cParams.hashLog;
    U32* const hashSmall = ctx->chainTable;
    U32  const hBitsS = ctx->params.cParams.chainLog;
    seqStore_t* seqStorePtr = &(ctx->seqStore);
    const BYTE* const base = ctx->base;
    const BYTE* const dictBase = ctx->dictBase;
    const BYTE* const istart = (const BYTE*)src;
    const BYTE* ip = istart;
    const BYTE* anchor = istart;
    const U32   lowestIndex = ctx->lowLimit;
    const BYTE* const dictStart = dictBase + lowestIndex;
    const U32   dictLimit = ctx->dictLimit;
    const BYTE* const lowPrefixPtr = base + dictLimit;
    const BYTE* const dictEnd = dictBase + dictLimit;
    const BYTE* const iend = istart + srcSize;
    const BYTE* const ilimit = iend - 8;
    U32 offset_1=ctx->rep[0], offset_2=ctx->rep[1];

    /* Search Loop */
    while (ip < ilimit) {  /* < instead of <=, because (ip+1) */
        const size_t hSmall = ZSTD_hashPtr(ip, hBitsS, mls);
        const U32 matchIndex = hashSmall[hSmall];
        const BYTE* matchBase = matchIndex < dictLimit ? dictBase : base;
        const BYTE* match = matchBase + matchIndex;

        const size_t hLong = ZSTD_hashPtr(ip, hBitsL, 8);
        const U32 matchLongIndex = hashLong[hLong];
        const BYTE* matchLongBase = matchLongIndex < dictLimit ? dictBase : base;
        const BYTE* matchLong = matchLongBase + matchLongIndex;

        const U32 current = (U32)(ip-base);
        const U32 repIndex = current + 1 - offset_1;   /* offset_1 expected <= current +1 */
        const BYTE* repBase = repIndex < dictLimit ? dictBase : base;
        const BYTE* repMatch = repBase + repIndex;
        size_t mLength;
        hashSmall[hSmall] = hashLong[hLong] = current;   /* update hash table */

        if ( (((U32)((dictLimit-1) - repIndex) >= 3) /* intentional underflow */ & (repIndex > lowestIndex))
           && (MEM_read32(repMatch) == MEM_read32(ip+1)) ) {
            const BYTE* repMatchEnd = repIndex < dictLimit ? dictEnd : iend;
            mLength = ZSTD_count_2segments(ip+1+4, repMatch+4, iend, repMatchEnd, lowPrefixPtr) + 4;
            ip++;
            ZSTD_storeSeq(seqStorePtr, ip-anchor, anchor, 0, mLength-MINMATCH);
        } else {
            if ((matchLongIndex > lowestIndex) && (MEM_read64(matchLong) == MEM_read64(ip))) {
                const BYTE* matchEnd = matchLongIndex < dictLimit ? dictEnd : iend;
                const BYTE* lowMatchPtr = matchLongIndex < dictLimit ? dictStart : lowPrefixPtr;
                U32 offset;
                mLength = ZSTD_count_2segments(ip+8, matchLong+8, iend, matchEnd, lowPrefixPtr) + 8;
                offset = current - matchLongIndex;
                while (((ip>anchor) & (matchLong>lowMatchPtr)) && (ip[-1] == matchLong[-1])) { ip--; matchLong--; mLength++; }   /* catch up */
                offset_2 = offset_1;
                offset_1 = offset;
                ZSTD_storeSeq(seqStorePtr, ip-anchor, anchor, offset + ZSTD_REP_MOVE, mLength-MINMATCH);

            } else if ((matchIndex > lowestIndex) && (MEM_read32(match) == MEM_read32(ip))) {
                size_t const h3 = ZSTD_hashPtr(ip+1, hBitsL, 8);
                U32 const matchIndex3 = hashLong[h3];
                const BYTE* const match3Base = matchIndex3 < dictLimit ? dictBase : base;
                const BYTE* match3 = match3Base + matchIndex3;
                U32 offset;
                hashLong[h3] = current + 1;
                if ( (matchIndex3 > lowestIndex) && (MEM_read64(match3) == MEM_read64(ip+1)) ) {
                    const BYTE* matchEnd = matchIndex3 < dictLimit ? dictEnd : iend;
                    const BYTE* lowMatchPtr = matchIndex3 < dictLimit ? dictStart : lowPrefixPtr;
                    mLength = ZSTD_count_2segments(ip+9, match3+8, iend, matchEnd, lowPrefixPtr) + 8;
                    ip++;
                    offset = current+1 - matchIndex3;
                    while (((ip>anchor) & (match3>lowMatchPtr)) && (ip[-1] == match3[-1])) { ip--; match3--; mLength++; } /* catch up */
                } else {
                    const BYTE* matchEnd = matchIndex < dictLimit ? dictEnd : iend;
                    const BYTE* lowMatchPtr = matchIndex < dictLimit ? dictStart : lowPrefixPtr;
                    mLength = ZSTD_count_2segments(ip+4, match+4, iend, matchEnd, lowPrefixPtr) + 4;
                    offset = current - matchIndex;
                    while (((ip>anchor) & (match>lowMatchPtr)) && (ip[-1] == match[-1])) { ip--; match--; mLength++; }   /* catch up */
                }
                offset_2 = offset_1;
                offset_1 = offset;
                ZSTD_storeSeq(seqStorePtr, ip-anchor, anchor, offset + ZSTD_REP_MOVE, mLength-MINMATCH);

            } else {
                ip += ((ip-anchor) >> g_searchStrength) + 1;
                continue;
        }   }

        /* found a match : store it */
        ip += mLength;
        anchor = ip;

        if (ip <= ilimit) {
            /* Fill Table */
            hashSmall[ZSTD_hashPtr(base+current+2, hBitsS, mls)] = current+2;
            hashLong[ZSTD_hashPtr(base+current+2, hBitsL, 8)] = current+2;
            hashSmall[ZSTD_hashPtr(ip-2, hBitsS, mls)] = (U32)(ip-2-base);
            hashLong[ZSTD_hashPtr(ip-2, hBitsL, 8)] = (U32)(ip-2-base);
            /* check immediate repcode */
            while (ip <= ilimit) {
                U32 const current2 = (U32)(ip-base);
                U32 const repIndex2 = current2 - offset_2;
                const BYTE* repMatch2 = repIndex2 < dictLimit ? dictBase + repIndex2 : base + repIndex2;
                if ( (((U32)((dictLimit-1) - repIndex2) >= 3) & (repIndex2 > lowestIndex))  /* intentional overflow */
                   && (MEM_read32(repMatch2) == MEM_read32(ip)) ) {
                    const BYTE* const repEnd2 = repIndex2 < dictLimit ? dictEnd : iend;
                    size_t const repLength2 = ZSTD_count_2segments(ip+4, repMatch2+4, iend, repEnd2, lowPrefixPtr) + 4;
                    U32 tmpOffset = offset_2; offset_2 = offset_1; offset_1 = tmpOffset;   /* swap offset_2 <=> offset_1 */
                    ZSTD_storeSeq(seqStorePtr, 0, anchor, 0, repLength2-MINMATCH);
                    hashSmall[ZSTD_hashPtr(ip, hBitsS, mls)] = current2;
                    hashLong[ZSTD_hashPtr(ip, hBitsL, 8)] = current2;
                    ip += repLength2;
                    anchor = ip;
                    continue;
                }
                break;
    }   }   }

    /* save reps for next block */
    ctx->repToConfirm[0] = offset_1; ctx->repToConfirm[1] = offset_2;

    /* Last Literals */
    {   size_t const lastLLSize = iend - anchor;
        memcpy(seqStorePtr->lit, anchor, lastLLSize);
        seqStorePtr->lit += lastLLSize;
    }
}


static void ZSTD_compressBlock_doubleFast_extDict(ZSTD_CCtx* ctx,
                         const void* src, size_t srcSize)
{
    U32 const mls = ctx->params.cParams.searchLength;
    switch(mls)
    {
    default: /* includes case 3 */
    case 4 :
        ZSTD_compressBlock_doubleFast_extDict_generic(ctx, src, srcSize, 4); return;
    case 5 :
        ZSTD_compressBlock_doubleFast_extDict_generic(ctx, src, srcSize, 5); return;
    case 6 :
        ZSTD_compressBlock_doubleFast_extDict_generic(ctx, src, srcSize, 6); return;
    case 7 :
        ZSTD_compressBlock_doubleFast_extDict_generic(ctx, src, srcSize, 7); return;
    }
}


/*-*************************************
*  Binary Tree search
***************************************/
/** ZSTD_insertBt1() : add one or multiple positions to tree.
*   ip : assumed <= iend-8 .
*   @return : nb of positions added */
static U32 ZSTD_insertBt1(ZSTD_CCtx* zc, const BYTE* const ip, const U32 mls, const BYTE* const iend, U32 nbCompares,
                          U32 extDict)
{
    U32*   const hashTable = zc->hashTable;
    U32    const hashLog = zc->params.cParams.hashLog;
    size_t const h  = ZSTD_hashPtr(ip, hashLog, mls);
    U32*   const bt = zc->chainTable;
    U32    const btLog  = zc->params.cParams.chainLog - 1;
    U32    const btMask = (1 << btLog) - 1;
    U32 matchIndex = hashTable[h];
    size_t commonLengthSmaller=0, commonLengthLarger=0;
    const BYTE* const base = zc->base;
    const BYTE* const dictBase = zc->dictBase;
    const U32 dictLimit = zc->dictLimit;
    const BYTE* const dictEnd = dictBase + dictLimit;
    const BYTE* const prefixStart = base + dictLimit;
    const BYTE* match;
    const U32 current = (U32)(ip-base);
    const U32 btLow = btMask >= current ? 0 : current - btMask;
    U32* smallerPtr = bt + 2*(current&btMask);
    U32* largerPtr  = smallerPtr + 1;
    U32 dummy32;   /* to be nullified at the end */
    U32 const windowLow = zc->lowLimit;
    U32 matchEndIdx = current+8;
    size_t bestLength = 8;
#ifdef ZSTD_C_PREDICT
    U32 predictedSmall = *(bt + 2*((current-1)&btMask) + 0);
    U32 predictedLarge = *(bt + 2*((current-1)&btMask) + 1);
    predictedSmall += (predictedSmall>0);
    predictedLarge += (predictedLarge>0);
#endif /* ZSTD_C_PREDICT */

    hashTable[h] = current;   /* Update Hash Table */

    while (nbCompares-- && (matchIndex > windowLow)) {
        U32* const nextPtr = bt + 2*(matchIndex & btMask);
        size_t matchLength = MIN(commonLengthSmaller, commonLengthLarger);   /* guaranteed minimum nb of common bytes */

#ifdef ZSTD_C_PREDICT   /* note : can create issues when hlog small <= 11 */
        const U32* predictPtr = bt + 2*((matchIndex-1) & btMask);   /* written this way, as bt is a roll buffer */
        if (matchIndex == predictedSmall) {
            /* no need to check length, result known */
            *smallerPtr = matchIndex;
            if (matchIndex <= btLow) { smallerPtr=&dummy32; break; }   /* beyond tree size, stop the search */
            smallerPtr = nextPtr+1;               /* new "smaller" => larger of match */
            matchIndex = nextPtr[1];              /* new matchIndex larger than previous (closer to current) */
            predictedSmall = predictPtr[1] + (predictPtr[1]>0);
            continue;
        }
        if (matchIndex == predictedLarge) {
            *largerPtr = matchIndex;
            if (matchIndex <= btLow) { largerPtr=&dummy32; break; }   /* beyond tree size, stop the search */
            largerPtr = nextPtr;
            matchIndex = nextPtr[0];
            predictedLarge = predictPtr[0] + (predictPtr[0]>0);
            continue;
        }
#endif
        if ((!extDict) || (matchIndex+matchLength >= dictLimit)) {
            match = base + matchIndex;
            if (match[matchLength] == ip[matchLength])
                matchLength += ZSTD_count(ip+matchLength+1, match+matchLength+1, iend) +1;
        } else {
            match = dictBase + matchIndex;
            matchLength += ZSTD_count_2segments(ip+matchLength, match+matchLength, iend, dictEnd, prefixStart);
            if (matchIndex+matchLength >= dictLimit)
                match = base + matchIndex;   /* to prepare for next usage of match[matchLength] */
        }

        if (matchLength > bestLength) {
            bestLength = matchLength;
            if (matchLength > matchEndIdx - matchIndex)
                matchEndIdx = matchIndex + (U32)matchLength;
        }

        if (ip+matchLength == iend)   /* equal : no way to know if inf or sup */
            break;   /* drop , to guarantee consistency ; miss a bit of compression, but other solutions can corrupt the tree */

        if (match[matchLength] < ip[matchLength]) {  /* necessarily within correct buffer */
            /* match is smaller than current */
            *smallerPtr = matchIndex;             /* update smaller idx */
            commonLengthSmaller = matchLength;    /* all smaller will now have at least this guaranteed common length */
            if (matchIndex <= btLow) { smallerPtr=&dummy32; break; }   /* beyond tree size, stop the search */
            smallerPtr = nextPtr+1;               /* new "smaller" => larger of match */
            matchIndex = nextPtr[1];              /* new matchIndex larger than previous (closer to current) */
        } else {
            /* match is larger than current */
            *largerPtr = matchIndex;
            commonLengthLarger = matchLength;
            if (matchIndex <= btLow) { largerPtr=&dummy32; break; }   /* beyond tree size, stop the search */
            largerPtr = nextPtr;
            matchIndex = nextPtr[0];
    }   }

    *smallerPtr = *largerPtr = 0;
    if (bestLength > 384) return MIN(192, (U32)(bestLength - 384));   /* speed optimization */
    if (matchEndIdx > current + 8) return matchEndIdx - current - 8;
    return 1;
}


static size_t ZSTD_insertBtAndFindBestMatch (
                        ZSTD_CCtx* zc,
                        const BYTE* const ip, const BYTE* const iend,
                        size_t* offsetPtr,
                        U32 nbCompares, const U32 mls,
                        U32 extDict)
{
    U32*   const hashTable = zc->hashTable;
    U32    const hashLog = zc->params.cParams.hashLog;
    size_t const h  = ZSTD_hashPtr(ip, hashLog, mls);
    U32*   const bt = zc->chainTable;
    U32    const btLog  = zc->params.cParams.chainLog - 1;
    U32    const btMask = (1 << btLog) - 1;
    U32 matchIndex  = hashTable[h];
    size_t commonLengthSmaller=0, commonLengthLarger=0;
    const BYTE* const base = zc->base;
    const BYTE* const dictBase = zc->dictBase;
    const U32 dictLimit = zc->dictLimit;
    const BYTE* const dictEnd = dictBase + dictLimit;
    const BYTE* const prefixStart = base + dictLimit;
    const U32 current = (U32)(ip-base);
    const U32 btLow = btMask >= current ? 0 : current - btMask;
    const U32 windowLow = zc->lowLimit;
    U32* smallerPtr = bt + 2*(current&btMask);
    U32* largerPtr  = bt + 2*(current&btMask) + 1;
    U32 matchEndIdx = current+8;
    U32 dummy32;   /* to be nullified at the end */
    size_t bestLength = 0;

    hashTable[h] = current;   /* Update Hash Table */

    while (nbCompares-- && (matchIndex > windowLow)) {
        U32* const nextPtr = bt + 2*(matchIndex & btMask);
        size_t matchLength = MIN(commonLengthSmaller, commonLengthLarger);   /* guaranteed minimum nb of common bytes */
        const BYTE* match;

        if ((!extDict) || (matchIndex+matchLength >= dictLimit)) {
            match = base + matchIndex;
            if (match[matchLength] == ip[matchLength])
                matchLength += ZSTD_count(ip+matchLength+1, match+matchLength+1, iend) +1;
        } else {
            match = dictBase + matchIndex;
            matchLength += ZSTD_count_2segments(ip+matchLength, match+matchLength, iend, dictEnd, prefixStart);
            if (matchIndex+matchLength >= dictLimit)
                match = base + matchIndex;   /* to prepare for next usage of match[matchLength] */
        }

        if (matchLength > bestLength) {
            if (matchLength > matchEndIdx - matchIndex)
                matchEndIdx = matchIndex + (U32)matchLength;
            if ( (4*(int)(matchLength-bestLength)) > (int)(ZSTD_highbit32(current-matchIndex+1) - ZSTD_highbit32((U32)offsetPtr[0]+1)) )
                bestLength = matchLength, *offsetPtr = ZSTD_REP_MOVE + current - matchIndex;
            if (ip+matchLength == iend)   /* equal : no way to know if inf or sup */
                break;   /* drop, to guarantee consistency (miss a little bit of compression) */
        }

        if (match[matchLength] < ip[matchLength]) {
            /* match is smaller than current */
            *smallerPtr = matchIndex;             /* update smaller idx */
            commonLengthSmaller = matchLength;    /* all smaller will now have at least this guaranteed common length */
            if (matchIndex <= btLow) { smallerPtr=&dummy32; break; }   /* beyond tree size, stop the search */
            smallerPtr = nextPtr+1;               /* new "smaller" => larger of match */
            matchIndex = nextPtr[1];              /* new matchIndex larger than previous (closer to current) */
        } else {
            /* match is larger than current */
            *largerPtr = matchIndex;
            commonLengthLarger = matchLength;
            if (matchIndex <= btLow) { largerPtr=&dummy32; break; }   /* beyond tree size, stop the search */
            largerPtr = nextPtr;
            matchIndex = nextPtr[0];
    }   }

    *smallerPtr = *largerPtr = 0;

    zc->nextToUpdate = (matchEndIdx > current + 8) ? matchEndIdx - 8 : current+1;
    return bestLength;
}


static void ZSTD_updateTree(ZSTD_CCtx* zc, const BYTE* const ip, const BYTE* const iend, const U32 nbCompares, const U32 mls)
{
    const BYTE* const base = zc->base;
    const U32 target = (U32)(ip - base);
    U32 idx = zc->nextToUpdate;

    while(idx < target)
        idx += ZSTD_insertBt1(zc, base+idx, mls, iend, nbCompares, 0);
}

/** ZSTD_BtFindBestMatch() : Tree updater, providing best match */
static size_t ZSTD_BtFindBestMatch (
                        ZSTD_CCtx* zc,
                        const BYTE* const ip, const BYTE* const iLimit,
                        size_t* offsetPtr,
                        const U32 maxNbAttempts, const U32 mls)
{
    if (ip < zc->base + zc->nextToUpdate) return 0;   /* skipped area */
    ZSTD_updateTree(zc, ip, iLimit, maxNbAttempts, mls);
    return ZSTD_insertBtAndFindBestMatch(zc, ip, iLimit, offsetPtr, maxNbAttempts, mls, 0);
}


static size_t ZSTD_BtFindBestMatch_selectMLS (
                        ZSTD_CCtx* zc,   /* Index table will be updated */
                        const BYTE* ip, const BYTE* const iLimit,
                        size_t* offsetPtr,
                        const U32 maxNbAttempts, const U32 matchLengthSearch)
{
    switch(matchLengthSearch)
    {
    default : /* includes case 3 */
    case 4 : return ZSTD_BtFindBestMatch(zc, ip, iLimit, offsetPtr, maxNbAttempts, 4);
    case 5 : return ZSTD_BtFindBestMatch(zc, ip, iLimit, offsetPtr, maxNbAttempts, 5);
    case 7 :
    case 6 : return ZSTD_BtFindBestMatch(zc, ip, iLimit, offsetPtr, maxNbAttempts, 6);
    }
}


static void ZSTD_updateTree_extDict(ZSTD_CCtx* zc, const BYTE* const ip, const BYTE* const iend, const U32 nbCompares, const U32 mls)
{
    const BYTE* const base = zc->base;
    const U32 target = (U32)(ip - base);
    U32 idx = zc->nextToUpdate;

    while (idx < target) idx += ZSTD_insertBt1(zc, base+idx, mls, iend, nbCompares, 1);
}


/** Tree updater, providing best match */
static size_t ZSTD_BtFindBestMatch_extDict (
                        ZSTD_CCtx* zc,
                        const BYTE* const ip, const BYTE* const iLimit,
                        size_t* offsetPtr,
                        const U32 maxNbAttempts, const U32 mls)
{
    if (ip < zc->base + zc->nextToUpdate) return 0;   /* skipped area */
    ZSTD_updateTree_extDict(zc, ip, iLimit, maxNbAttempts, mls);
    return ZSTD_insertBtAndFindBestMatch(zc, ip, iLimit, offsetPtr, maxNbAttempts, mls, 1);
}


static size_t ZSTD_BtFindBestMatch_selectMLS_extDict (
                        ZSTD_CCtx* zc,   /* Index table will be updated */
                        const BYTE* ip, const BYTE* const iLimit,
                        size_t* offsetPtr,
                        const U32 maxNbAttempts, const U32 matchLengthSearch)
{
    switch(matchLengthSearch)
    {
    default : /* includes case 3 */
    case 4 : return ZSTD_BtFindBestMatch_extDict(zc, ip, iLimit, offsetPtr, maxNbAttempts, 4);
    case 5 : return ZSTD_BtFindBestMatch_extDict(zc, ip, iLimit, offsetPtr, maxNbAttempts, 5);
    case 7 :
    case 6 : return ZSTD_BtFindBestMatch_extDict(zc, ip, iLimit, offsetPtr, maxNbAttempts, 6);
    }
}



/* *********************************
*  Hash Chain
***********************************/
#define NEXT_IN_CHAIN(d, mask)   chainTable[(d) & mask]

/* Update chains up to ip (excluded)
   Assumption : always within prefix (i.e. not within extDict) */
FORCE_INLINE
U32 ZSTD_insertAndFindFirstIndex (ZSTD_CCtx* zc, const BYTE* ip, U32 mls)
{
    U32* const hashTable  = zc->hashTable;
    const U32 hashLog = zc->params.cParams.hashLog;
    U32* const chainTable = zc->chainTable;
    const U32 chainMask = (1 << zc->params.cParams.chainLog) - 1;
    const BYTE* const base = zc->base;
    const U32 target = (U32)(ip - base);
    U32 idx = zc->nextToUpdate;

    while(idx < target) { /* catch up */
        size_t const h = ZSTD_hashPtr(base+idx, hashLog, mls);
        NEXT_IN_CHAIN(idx, chainMask) = hashTable[h];
        hashTable[h] = idx;
        idx++;
    }

    zc->nextToUpdate = target;
    return hashTable[ZSTD_hashPtr(ip, hashLog, mls)];
}



FORCE_INLINE /* inlining is important to hardwire a hot branch (template emulation) */
size_t ZSTD_HcFindBestMatch_generic (
                        ZSTD_CCtx* zc,   /* Index table will be updated */
                        const BYTE* const ip, const BYTE* const iLimit,
                        size_t* offsetPtr,
                        const U32 maxNbAttempts, const U32 mls, const U32 extDict)
{
    U32* const chainTable = zc->chainTable;
    const U32 chainSize = (1 << zc->params.cParams.chainLog);
    const U32 chainMask = chainSize-1;
    const BYTE* const base = zc->base;
    const BYTE* const dictBase = zc->dictBase;
    const U32 dictLimit = zc->dictLimit;
    const BYTE* const prefixStart = base + dictLimit;
    const BYTE* const dictEnd = dictBase + dictLimit;
    const U32 lowLimit = zc->lowLimit;
    const U32 current = (U32)(ip-base);
    const U32 minChain = current > chainSize ? current - chainSize : 0;
    int nbAttempts=maxNbAttempts;
    size_t ml=4-1;

    /* HC4 match finder */
    U32 matchIndex = ZSTD_insertAndFindFirstIndex (zc, ip, mls);

    for ( ; (matchIndex>lowLimit) & (nbAttempts>0) ; nbAttempts--) {
        const BYTE* match;
        size_t currentMl=0;
        if ((!extDict) || matchIndex >= dictLimit) {
            match = base + matchIndex;
            if (match[ml] == ip[ml])   /* potentially better */
                currentMl = ZSTD_count(ip, match, iLimit);
        } else {
            match = dictBase + matchIndex;
            if (MEM_read32(match) == MEM_read32(ip))   /* assumption : matchIndex <= dictLimit-4 (by table construction) */
                currentMl = ZSTD_count_2segments(ip+4, match+4, iLimit, dictEnd, prefixStart) + 4;
        }

        /* save best solution */
        if (currentMl > ml) {
            ml = currentMl;
            *offsetPtr = current - matchIndex + ZSTD_REP_MOVE;
            if (ip+currentMl == iLimit) break; /* best possible, avoids read overflow on next attempt */
        }

        if (matchIndex <= minChain) break;
        matchIndex = NEXT_IN_CHAIN(matchIndex, chainMask);
    }

    return ml;
}


FORCE_INLINE size_t ZSTD_HcFindBestMatch_selectMLS (
                        ZSTD_CCtx* zc,
                        const BYTE* ip, const BYTE* const iLimit,
                        size_t* offsetPtr,
                        const U32 maxNbAttempts, const U32 matchLengthSearch)
{
    switch(matchLengthSearch)
    {
    default : /* includes case 3 */
    case 4 : return ZSTD_HcFindBestMatch_generic(zc, ip, iLimit, offsetPtr, maxNbAttempts, 4, 0);
    case 5 : return ZSTD_HcFindBestMatch_generic(zc, ip, iLimit, offsetPtr, maxNbAttempts, 5, 0);
    case 7 :
    case 6 : return ZSTD_HcFindBestMatch_generic(zc, ip, iLimit, offsetPtr, maxNbAttempts, 6, 0);
    }
}


FORCE_INLINE size_t ZSTD_HcFindBestMatch_extDict_selectMLS (
                        ZSTD_CCtx* zc,
                        const BYTE* ip, const BYTE* const iLimit,
                        size_t* offsetPtr,
                        const U32 maxNbAttempts, const U32 matchLengthSearch)
{
    switch(matchLengthSearch)
    {
    default : /* includes case 3 */
    case 4 : return ZSTD_HcFindBestMatch_generic(zc, ip, iLimit, offsetPtr, maxNbAttempts, 4, 1);
    case 5 : return ZSTD_HcFindBestMatch_generic(zc, ip, iLimit, offsetPtr, maxNbAttempts, 5, 1);
    case 7 :
    case 6 : return ZSTD_HcFindBestMatch_generic(zc, ip, iLimit, offsetPtr, maxNbAttempts, 6, 1);
    }
}


/* *******************************
*  Common parser - lazy strategy
*********************************/
FORCE_INLINE
void ZSTD_compressBlock_lazy_generic(ZSTD_CCtx* ctx,
                                     const void* src, size_t srcSize,
                                     const U32 searchMethod, const U32 depth)
{
    seqStore_t* seqStorePtr = &(ctx->seqStore);
    const BYTE* const istart = (const BYTE*)src;
    const BYTE* ip = istart;
    const BYTE* anchor = istart;
    const BYTE* const iend = istart + srcSize;
    const BYTE* const ilimit = iend - 8;
    const BYTE* const base = ctx->base + ctx->dictLimit;

    U32 const maxSearches = 1 << ctx->params.cParams.searchLog;
    U32 const mls = ctx->params.cParams.searchLength;

    typedef size_t (*searchMax_f)(ZSTD_CCtx* zc, const BYTE* ip, const BYTE* iLimit,
                        size_t* offsetPtr,
                        U32 maxNbAttempts, U32 matchLengthSearch);
    searchMax_f const searchMax = searchMethod ? ZSTD_BtFindBestMatch_selectMLS : ZSTD_HcFindBestMatch_selectMLS;
    U32 offset_1 = ctx->rep[0], offset_2 = ctx->rep[1], savedOffset=0;

    /* init */
    ip += (ip==base);
    ctx->nextToUpdate3 = ctx->nextToUpdate;
    {   U32 const maxRep = (U32)(ip-base);
        if (offset_2 > maxRep) savedOffset = offset_2, offset_2 = 0;
        if (offset_1 > maxRep) savedOffset = offset_1, offset_1 = 0;
    }

    /* Match Loop */
    while (ip < ilimit) {
        size_t matchLength=0;
        size_t offset=0;
        const BYTE* start=ip+1;

        /* check repCode */
        if ((offset_1>0) & (MEM_read32(ip+1) == MEM_read32(ip+1 - offset_1))) {
            /* repcode : we take it */
            matchLength = ZSTD_count(ip+1+4, ip+1+4-offset_1, iend) + 4;
            if (depth==0) goto _storeSequence;
        }

        /* first search (depth 0) */
        {   size_t offsetFound = 99999999;
            size_t const ml2 = searchMax(ctx, ip, iend, &offsetFound, maxSearches, mls);
            if (ml2 > matchLength)
                matchLength = ml2, start = ip, offset=offsetFound;
        }

        if (matchLength < 4) {
            ip += ((ip-anchor) >> g_searchStrength) + 1;   /* jump faster over incompressible sections */
            continue;
        }

        /* let's try to find a better solution */
        if (depth>=1)
        while (ip<ilimit) {
            ip ++;
            if ((offset) && ((offset_1>0) & (MEM_read32(ip) == MEM_read32(ip - offset_1)))) {
                size_t const mlRep = ZSTD_count(ip+4, ip+4-offset_1, iend) + 4;
                int const gain2 = (int)(mlRep * 3);
                int const gain1 = (int)(matchLength*3 - ZSTD_highbit32((U32)offset+1) + 1);
                if ((mlRep >= 4) && (gain2 > gain1))
                    matchLength = mlRep, offset = 0, start = ip;
            }
            {   size_t offset2=99999999;
                size_t const ml2 = searchMax(ctx, ip, iend, &offset2, maxSearches, mls);
                int const gain2 = (int)(ml2*4 - ZSTD_highbit32((U32)offset2+1));   /* raw approx */
                int const gain1 = (int)(matchLength*4 - ZSTD_highbit32((U32)offset+1) + 4);
                if ((ml2 >= 4) && (gain2 > gain1)) {
                    matchLength = ml2, offset = offset2, start = ip;
                    continue;   /* search a better one */
            }   }

            /* let's find an even better one */
            if ((depth==2) && (ip<ilimit)) {
                ip ++;
                if ((offset) && ((offset_1>0) & (MEM_read32(ip) == MEM_read32(ip - offset_1)))) {
                    size_t const ml2 = ZSTD_count(ip+4, ip+4-offset_1, iend) + 4;
                    int const gain2 = (int)(ml2 * 4);
                    int const gain1 = (int)(matchLength*4 - ZSTD_highbit32((U32)offset+1) + 1);
                    if ((ml2 >= 4) && (gain2 > gain1))
                        matchLength = ml2, offset = 0, start = ip;
                }
                {   size_t offset2=99999999;
                    size_t const ml2 = searchMax(ctx, ip, iend, &offset2, maxSearches, mls);
                    int const gain2 = (int)(ml2*4 - ZSTD_highbit32((U32)offset2+1));   /* raw approx */
                    int const gain1 = (int)(matchLength*4 - ZSTD_highbit32((U32)offset+1) + 7);
                    if ((ml2 >= 4) && (gain2 > gain1)) {
                        matchLength = ml2, offset = offset2, start = ip;
                        continue;
            }   }   }
            break;  /* nothing found : store previous solution */
        }

        /* catch up */
        if (offset) {
            while ( (start > anchor)
                 && (start > base+offset-ZSTD_REP_MOVE)
                 && (start[-1] == start[-1-offset+ZSTD_REP_MOVE]) )  /* only search for offset within prefix */
                { start--; matchLength++; }
            offset_2 = offset_1; offset_1 = (U32)(offset - ZSTD_REP_MOVE);
        }

        /* store sequence */
_storeSequence:
        {   size_t const litLength = start - anchor;
            ZSTD_storeSeq(seqStorePtr, litLength, anchor, (U32)offset, matchLength-MINMATCH);
            anchor = ip = start + matchLength;
        }

        /* check immediate repcode */
        while ( (ip <= ilimit)
             && ((offset_2>0)
             & (MEM_read32(ip) == MEM_read32(ip - offset_2)) )) {
            /* store sequence */
            matchLength = ZSTD_count(ip+4, ip+4-offset_2, iend) + 4;
            offset = offset_2; offset_2 = offset_1; offset_1 = (U32)offset; /* swap repcodes */
            ZSTD_storeSeq(seqStorePtr, 0, anchor, 0, matchLength-MINMATCH);
            ip += matchLength;
            anchor = ip;
            continue;   /* faster when present ... (?) */
    }   }

    /* Save reps for next block */
    ctx->repToConfirm[0] = offset_1 ? offset_1 : savedOffset;
    ctx->repToConfirm[1] = offset_2 ? offset_2 : savedOffset;

    /* Last Literals */
    {   size_t const lastLLSize = iend - anchor;
        memcpy(seqStorePtr->lit, anchor, lastLLSize);
        seqStorePtr->lit += lastLLSize;
    }
}


static void ZSTD_compressBlock_btlazy2(ZSTD_CCtx* ctx, const void* src, size_t srcSize)
{
    ZSTD_compressBlock_lazy_generic(ctx, src, srcSize, 1, 2);
}

static void ZSTD_compressBlock_lazy2(ZSTD_CCtx* ctx, const void* src, size_t srcSize)
{
    ZSTD_compressBlock_lazy_generic(ctx, src, srcSize, 0, 2);
}

static void ZSTD_compressBlock_lazy(ZSTD_CCtx* ctx, const void* src, size_t srcSize)
{
    ZSTD_compressBlock_lazy_generic(ctx, src, srcSize, 0, 1);
}

static void ZSTD_compressBlock_greedy(ZSTD_CCtx* ctx, const void* src, size_t srcSize)
{
    ZSTD_compressBlock_lazy_generic(ctx, src, srcSize, 0, 0);
}


FORCE_INLINE
void ZSTD_compressBlock_lazy_extDict_generic(ZSTD_CCtx* ctx,
                                     const void* src, size_t srcSize,
                                     const U32 searchMethod, const U32 depth)
{
    seqStore_t* seqStorePtr = &(ctx->seqStore);
    const BYTE* const istart = (const BYTE*)src;
    const BYTE* ip = istart;
    const BYTE* anchor = istart;
    const BYTE* const iend = istart + srcSize;
    const BYTE* const ilimit = iend - 8;
    const BYTE* const base = ctx->base;
    const U32 dictLimit = ctx->dictLimit;
    const U32 lowestIndex = ctx->lowLimit;
    const BYTE* const prefixStart = base + dictLimit;
    const BYTE* const dictBase = ctx->dictBase;
    const BYTE* const dictEnd  = dictBase + dictLimit;
    const BYTE* const dictStart  = dictBase + ctx->lowLimit;

    const U32 maxSearches = 1 << ctx->params.cParams.searchLog;
    const U32 mls = ctx->params.cParams.searchLength;

    typedef size_t (*searchMax_f)(ZSTD_CCtx* zc, const BYTE* ip, const BYTE* iLimit,
                        size_t* offsetPtr,
                        U32 maxNbAttempts, U32 matchLengthSearch);
    searchMax_f searchMax = searchMethod ? ZSTD_BtFindBestMatch_selectMLS_extDict : ZSTD_HcFindBestMatch_extDict_selectMLS;

    U32 offset_1 = ctx->rep[0], offset_2 = ctx->rep[1];

    /* init */
    ctx->nextToUpdate3 = ctx->nextToUpdate;
    ip += (ip == prefixStart);

    /* Match Loop */
    while (ip < ilimit) {
        size_t matchLength=0;
        size_t offset=0;
        const BYTE* start=ip+1;
        U32 current = (U32)(ip-base);

        /* check repCode */
        {   const U32 repIndex = (U32)(current+1 - offset_1);
            const BYTE* const repBase = repIndex < dictLimit ? dictBase : base;
            const BYTE* const repMatch = repBase + repIndex;
            if (((U32)((dictLimit-1) - repIndex) >= 3) & (repIndex > lowestIndex))   /* intentional overflow */
            if (MEM_read32(ip+1) == MEM_read32(repMatch)) {
                /* repcode detected we should take it */
                const BYTE* const repEnd = repIndex < dictLimit ? dictEnd : iend;
                matchLength = ZSTD_count_2segments(ip+1+4, repMatch+4, iend, repEnd, prefixStart) + 4;
                if (depth==0) goto _storeSequence;
        }   }

        /* first search (depth 0) */
        {   size_t offsetFound = 99999999;
            size_t const ml2 = searchMax(ctx, ip, iend, &offsetFound, maxSearches, mls);
            if (ml2 > matchLength)
                matchLength = ml2, start = ip, offset=offsetFound;
        }

         if (matchLength < 4) {
            ip += ((ip-anchor) >> g_searchStrength) + 1;   /* jump faster over incompressible sections */
            continue;
        }

        /* let's try to find a better solution */
        if (depth>=1)
        while (ip<ilimit) {
            ip ++;
            current++;
            /* check repCode */
            if (offset) {
                const U32 repIndex = (U32)(current - offset_1);
                const BYTE* const repBase = repIndex < dictLimit ? dictBase : base;
                const BYTE* const repMatch = repBase + repIndex;
                if (((U32)((dictLimit-1) - repIndex) >= 3) & (repIndex > lowestIndex))  /* intentional overflow */
                if (MEM_read32(ip) == MEM_read32(repMatch)) {
                    /* repcode detected */
                    const BYTE* const repEnd = repIndex < dictLimit ? dictEnd : iend;
                    size_t const repLength = ZSTD_count_2segments(ip+4, repMatch+4, iend, repEnd, prefixStart) + 4;
                    int const gain2 = (int)(repLength * 3);
                    int const gain1 = (int)(matchLength*3 - ZSTD_highbit32((U32)offset+1) + 1);
                    if ((repLength >= 4) && (gain2 > gain1))
                        matchLength = repLength, offset = 0, start = ip;
            }   }

            /* search match, depth 1 */
            {   size_t offset2=99999999;
                size_t const ml2 = searchMax(ctx, ip, iend, &offset2, maxSearches, mls);
                int const gain2 = (int)(ml2*4 - ZSTD_highbit32((U32)offset2+1));   /* raw approx */
                int const gain1 = (int)(matchLength*4 - ZSTD_highbit32((U32)offset+1) + 4);
                if ((ml2 >= 4) && (gain2 > gain1)) {
                    matchLength = ml2, offset = offset2, start = ip;
                    continue;   /* search a better one */
            }   }

            /* let's find an even better one */
            if ((depth==2) && (ip<ilimit)) {
                ip ++;
                current++;
                /* check repCode */
                if (offset) {
                    const U32 repIndex = (U32)(current - offset_1);
                    const BYTE* const repBase = repIndex < dictLimit ? dictBase : base;
                    const BYTE* const repMatch = repBase + repIndex;
                    if (((U32)((dictLimit-1) - repIndex) >= 3) & (repIndex > lowestIndex))  /* intentional overflow */
                    if (MEM_read32(ip) == MEM_read32(repMatch)) {
                        /* repcode detected */
                        const BYTE* const repEnd = repIndex < dictLimit ? dictEnd : iend;
                        size_t const repLength = ZSTD_count_2segments(ip+4, repMatch+4, iend, repEnd, prefixStart) + 4;
                        int const gain2 = (int)(repLength * 4);
                        int const gain1 = (int)(matchLength*4 - ZSTD_highbit32((U32)offset+1) + 1);
                        if ((repLength >= 4) && (gain2 > gain1))
                            matchLength = repLength, offset = 0, start = ip;
                }   }

                /* search match, depth 2 */
                {   size_t offset2=99999999;
                    size_t const ml2 = searchMax(ctx, ip, iend, &offset2, maxSearches, mls);
                    int const gain2 = (int)(ml2*4 - ZSTD_highbit32((U32)offset2+1));   /* raw approx */
                    int const gain1 = (int)(matchLength*4 - ZSTD_highbit32((U32)offset+1) + 7);
                    if ((ml2 >= 4) && (gain2 > gain1)) {
                        matchLength = ml2, offset = offset2, start = ip;
                        continue;
            }   }   }
            break;  /* nothing found : store previous solution */
        }

        /* catch up */
        if (offset) {
            U32 const matchIndex = (U32)((start-base) - (offset - ZSTD_REP_MOVE));
            const BYTE* match = (matchIndex < dictLimit) ? dictBase + matchIndex : base + matchIndex;
            const BYTE* const mStart = (matchIndex < dictLimit) ? dictStart : prefixStart;
            while ((start>anchor) && (match>mStart) && (start[-1] == match[-1])) { start--; match--; matchLength++; }  /* catch up */
            offset_2 = offset_1; offset_1 = (U32)(offset - ZSTD_REP_MOVE);
        }

        /* store sequence */
_storeSequence:
        {   size_t const litLength = start - anchor;
            ZSTD_storeSeq(seqStorePtr, litLength, anchor, (U32)offset, matchLength-MINMATCH);
            anchor = ip = start + matchLength;
        }

        /* check immediate repcode */
        while (ip <= ilimit) {
            const U32 repIndex = (U32)((ip-base) - offset_2);
            const BYTE* const repBase = repIndex < dictLimit ? dictBase : base;
            const BYTE* const repMatch = repBase + repIndex;
            if (((U32)((dictLimit-1) - repIndex) >= 3) & (repIndex > lowestIndex))  /* intentional overflow */
            if (MEM_read32(ip) == MEM_read32(repMatch)) {
                /* repcode detected we should take it */
                const BYTE* const repEnd = repIndex < dictLimit ? dictEnd : iend;
                matchLength = ZSTD_count_2segments(ip+4, repMatch+4, iend, repEnd, prefixStart) + 4;
                offset = offset_2; offset_2 = offset_1; offset_1 = (U32)offset;   /* swap offset history */
                ZSTD_storeSeq(seqStorePtr, 0, anchor, 0, matchLength-MINMATCH);
                ip += matchLength;
                anchor = ip;
                continue;   /* faster when present ... (?) */
            }
            break;
    }   }

    /* Save reps for next block */
    ctx->repToConfirm[0] = offset_1; ctx->repToConfirm[1] = offset_2;

    /* Last Literals */
    {   size_t const lastLLSize = iend - anchor;
        memcpy(seqStorePtr->lit, anchor, lastLLSize);
        seqStorePtr->lit += lastLLSize;
    }
}


void ZSTD_compressBlock_greedy_extDict(ZSTD_CCtx* ctx, const void* src, size_t srcSize)
{
    ZSTD_compressBlock_lazy_extDict_generic(ctx, src, srcSize, 0, 0);
}

static void ZSTD_compressBlock_lazy_extDict(ZSTD_CCtx* ctx, const void* src, size_t srcSize)
{
    ZSTD_compressBlock_lazy_extDict_generic(ctx, src, srcSize, 0, 1);
}

static void ZSTD_compressBlock_lazy2_extDict(ZSTD_CCtx* ctx, const void* src, size_t srcSize)
{
    ZSTD_compressBlock_lazy_extDict_generic(ctx, src, srcSize, 0, 2);
}

static void ZSTD_compressBlock_btlazy2_extDict(ZSTD_CCtx* ctx, const void* src, size_t srcSize)
{
    ZSTD_compressBlock_lazy_extDict_generic(ctx, src, srcSize, 1, 2);
}


/* The optimal parser */
#include "zstd_opt.h"

static void ZSTD_compressBlock_btopt(ZSTD_CCtx* ctx, const void* src, size_t srcSize)
{
#ifdef ZSTD_OPT_H_91842398743
    ZSTD_compressBlock_opt_generic(ctx, src, srcSize, 0);
#else
    (void)ctx; (void)src; (void)srcSize;
    return;
#endif
}

static void ZSTD_compressBlock_btultra(ZSTD_CCtx* ctx, const void* src, size_t srcSize)
{
#ifdef ZSTD_OPT_H_91842398743
    ZSTD_compressBlock_opt_generic(ctx, src, srcSize, 1);
#else
    (void)ctx; (void)src; (void)srcSize;
    return;
#endif
}

static void ZSTD_compressBlock_btopt_extDict(ZSTD_CCtx* ctx, const void* src, size_t srcSize)
{
#ifdef ZSTD_OPT_H_91842398743
    ZSTD_compressBlock_opt_extDict_generic(ctx, src, srcSize, 0);
#else
    (void)ctx; (void)src; (void)srcSize;
    return;
#endif
}

static void ZSTD_compressBlock_btultra_extDict(ZSTD_CCtx* ctx, const void* src, size_t srcSize)
{
#ifdef ZSTD_OPT_H_91842398743
    ZSTD_compressBlock_opt_extDict_generic(ctx, src, srcSize, 1);
#else
    (void)ctx; (void)src; (void)srcSize;
    return;
#endif
}


typedef void (*ZSTD_blockCompressor) (ZSTD_CCtx* ctx, const void* src, size_t srcSize);

static ZSTD_blockCompressor ZSTD_selectBlockCompressor(ZSTD_strategy strat, int extDict)
{
    static const ZSTD_blockCompressor blockCompressor[2][8] = {
<<<<<<< HEAD
        { ZSTD_compressBlock_fast, ZSTD_compressBlock_doubleFast, ZSTD_compressBlock_greedy, ZSTD_compressBlock_lazy, ZSTD_compressBlock_lazy2, ZSTD_compressBlock_btlazy2, ZSTD_compressBlock_btopt, ZSTD_compressBlock_btultra },
        { ZSTD_compressBlock_fast_extDict, ZSTD_compressBlock_doubleFast_extDict, ZSTD_compressBlock_greedy_extDict, ZSTD_compressBlock_lazy_extDict,ZSTD_compressBlock_lazy2_extDict, ZSTD_compressBlock_btlazy2_extDict, ZSTD_compressBlock_btopt_extDict, ZSTD_compressBlock_btultra_extDict }
=======
        { ZSTD_compressBlock_fast, ZSTD_compressBlock_doubleFast, ZSTD_compressBlock_greedy,
          ZSTD_compressBlock_lazy, ZSTD_compressBlock_lazy2, ZSTD_compressBlock_btlazy2,
          ZSTD_compressBlock_btopt, ZSTD_compressBlock_btopt2 },
        { ZSTD_compressBlock_fast_extDict, ZSTD_compressBlock_doubleFast_extDict, ZSTD_compressBlock_greedy_extDict,
          ZSTD_compressBlock_lazy_extDict,ZSTD_compressBlock_lazy2_extDict, ZSTD_compressBlock_btlazy2_extDict,
          ZSTD_compressBlock_btopt_extDict, ZSTD_compressBlock_btopt2_extDict }
>>>>>>> ba41b264
    };

    return blockCompressor[extDict][(U32)strat];
}


static size_t ZSTD_compressBlock_internal(ZSTD_CCtx* zc, void* dst, size_t dstCapacity, const void* src, size_t srcSize)
{
    ZSTD_blockCompressor const blockCompressor = ZSTD_selectBlockCompressor(zc->params.cParams.strategy, zc->lowLimit < zc->dictLimit);
    const BYTE* const base = zc->base;
    const BYTE* const istart = (const BYTE*)src;
    const U32 current = (U32)(istart-base);
    if (srcSize < MIN_CBLOCK_SIZE+ZSTD_blockHeaderSize+1) return 0;   /* don't even attempt compression below a certain srcSize */
    ZSTD_resetSeqStore(&(zc->seqStore));
    if (current > zc->nextToUpdate + 384)
        zc->nextToUpdate = current - MIN(192, (U32)(current - zc->nextToUpdate - 384));   /* limited update after finding a very long match */
    blockCompressor(zc, src, srcSize);
    return ZSTD_compressSequences(zc, dst, dstCapacity, srcSize);
}


/*! ZSTD_compress_generic() :
*   Compress a chunk of data into one or multiple blocks.
*   All blocks will be terminated, all input will be consumed.
*   Function will issue an error if there is not enough `dstCapacity` to hold the compressed content.
*   Frame is supposed already started (header already produced)
*   @return : compressed size, or an error code
*/
static size_t ZSTD_compress_generic (ZSTD_CCtx* cctx,
                                     void* dst, size_t dstCapacity,
                               const void* src, size_t srcSize,
                                     U32 lastFrameChunk)
{
    size_t blockSize = cctx->blockSize;
    size_t remaining = srcSize;
    const BYTE* ip = (const BYTE*)src;
    BYTE* const ostart = (BYTE*)dst;
    BYTE* op = ostart;
    U32 const maxDist = 1 << cctx->params.cParams.windowLog;

    if (cctx->params.fParams.checksumFlag && srcSize)
        XXH64_update(&cctx->xxhState, src, srcSize);

    while (remaining) {
        U32 const lastBlock = lastFrameChunk & (blockSize >= remaining);
        size_t cSize;

        if (dstCapacity < ZSTD_blockHeaderSize + MIN_CBLOCK_SIZE)
            return ERROR(dstSize_tooSmall);   /* not enough space to store compressed block */
        if (remaining < blockSize) blockSize = remaining;

        /* preemptive overflow correction */
        if (cctx->lowLimit > (3U<<29)) {
            U32 const cycleMask = (1 << ZSTD_cycleLog(cctx->params.cParams.hashLog, cctx->params.cParams.strategy)) - 1;
            U32 const current = (U32)(ip - cctx->base);
            U32 const newCurrent = (current & cycleMask) + (1 << cctx->params.cParams.windowLog);
            U32 const correction = current - newCurrent;
            ZSTD_STATIC_ASSERT(ZSTD_WINDOWLOG_MAX_64 <= 30);
            ZSTD_reduceIndex(cctx, correction);
            cctx->base += correction;
            cctx->dictBase += correction;
            cctx->lowLimit -= correction;
            cctx->dictLimit -= correction;
            if (cctx->nextToUpdate < correction) cctx->nextToUpdate = 0;
            else cctx->nextToUpdate -= correction;
        }

        if ((U32)(ip+blockSize - cctx->base) > cctx->loadedDictEnd + maxDist) {
            /* enforce maxDist */
            U32 const newLowLimit = (U32)(ip+blockSize - cctx->base) - maxDist;
            if (cctx->lowLimit < newLowLimit) cctx->lowLimit = newLowLimit;
            if (cctx->dictLimit < cctx->lowLimit) cctx->dictLimit = cctx->lowLimit;
        }

        cSize = ZSTD_compressBlock_internal(cctx, op+ZSTD_blockHeaderSize, dstCapacity-ZSTD_blockHeaderSize, ip, blockSize);
        if (ZSTD_isError(cSize)) return cSize;

        if (cSize == 0) {  /* block is not compressible */
            U32 const cBlockHeader24 = lastBlock + (((U32)bt_raw)<<1) + (U32)(blockSize << 3);
            if (blockSize + ZSTD_blockHeaderSize > dstCapacity) return ERROR(dstSize_tooSmall);
            MEM_writeLE32(op, cBlockHeader24);   /* no pb, 4th byte will be overwritten */
            memcpy(op + ZSTD_blockHeaderSize, ip, blockSize);
            cSize = ZSTD_blockHeaderSize+blockSize;
        } else {
            U32 const cBlockHeader24 = lastBlock + (((U32)bt_compressed)<<1) + (U32)(cSize << 3);
            MEM_writeLE24(op, cBlockHeader24);
            cSize += ZSTD_blockHeaderSize;
        }

        remaining -= blockSize;
        dstCapacity -= cSize;
        ip += blockSize;
        op += cSize;
    }

    if (lastFrameChunk && (op>ostart)) cctx->stage = ZSTDcs_ending;
    return op-ostart;
}


static size_t ZSTD_writeFrameHeader(void* dst, size_t dstCapacity,
                                    ZSTD_parameters params, U64 pledgedSrcSize, U32 dictID)
{   BYTE* const op = (BYTE*)dst;
    U32   const dictIDSizeCodeLength = (dictID>0) + (dictID>=256) + (dictID>=65536);   /* 0-3 */
    U32   const dictIDSizeCode = params.fParams.noDictIDFlag ? 0 : dictIDSizeCodeLength;   /* 0-3 */
    U32   const checksumFlag = params.fParams.checksumFlag>0;
    U32   const windowSize = 1U << params.cParams.windowLog;
    U32   const singleSegment = params.fParams.contentSizeFlag && (windowSize >= pledgedSrcSize);
    BYTE  const windowLogByte = (BYTE)((params.cParams.windowLog - ZSTD_WINDOWLOG_ABSOLUTEMIN) << 3);
    U32   const fcsCode = params.fParams.contentSizeFlag ?
                     (pledgedSrcSize>=256) + (pledgedSrcSize>=65536+256) + (pledgedSrcSize>=0xFFFFFFFFU) :   /* 0-3 */
                      0;
    BYTE  const frameHeaderDecriptionByte = (BYTE)(dictIDSizeCode + (checksumFlag<<2) + (singleSegment<<5) + (fcsCode<<6) );
    size_t pos;

    if (dstCapacity < ZSTD_frameHeaderSize_max) return ERROR(dstSize_tooSmall);
    DEBUGLOG(5, "ZSTD_writeFrameHeader : dictIDFlag : %u ; dictID : %u ; dictIDSizeCode : %u \n",
                !params.fParams.noDictIDFlag, dictID,  dictIDSizeCode);

    MEM_writeLE32(dst, ZSTD_MAGICNUMBER);
    op[4] = frameHeaderDecriptionByte; pos=5;
    if (!singleSegment) op[pos++] = windowLogByte;
    switch(dictIDSizeCode)
    {
        default:   /* impossible */
        case 0 : break;
        case 1 : op[pos] = (BYTE)(dictID); pos++; break;
        case 2 : MEM_writeLE16(op+pos, (U16)dictID); pos+=2; break;
        case 3 : MEM_writeLE32(op+pos, dictID); pos+=4; break;
    }
    switch(fcsCode)
    {
        default:   /* impossible */
        case 0 : if (singleSegment) op[pos++] = (BYTE)(pledgedSrcSize); break;
        case 1 : MEM_writeLE16(op+pos, (U16)(pledgedSrcSize-256)); pos+=2; break;
        case 2 : MEM_writeLE32(op+pos, (U32)(pledgedSrcSize)); pos+=4; break;
        case 3 : MEM_writeLE64(op+pos, (U64)(pledgedSrcSize)); pos+=8; break;
    }
    return pos;
}


static size_t ZSTD_compressContinue_internal (ZSTD_CCtx* cctx,
                              void* dst, size_t dstCapacity,
                        const void* src, size_t srcSize,
                               U32 frame, U32 lastFrameChunk)
{
    const BYTE* const ip = (const BYTE*) src;
    size_t fhSize = 0;

    if (cctx->stage==ZSTDcs_created) return ERROR(stage_wrong);   /* missing init (ZSTD_compressBegin) */

    if (frame && (cctx->stage==ZSTDcs_init)) {
        fhSize = ZSTD_writeFrameHeader(dst, dstCapacity, cctx->params, cctx->frameContentSize, cctx->dictID);
        if (ZSTD_isError(fhSize)) return fhSize;
        dstCapacity -= fhSize;
        dst = (char*)dst + fhSize;
        cctx->stage = ZSTDcs_ongoing;
    }

    /* Check if blocks follow each other */
    if (src != cctx->nextSrc) {
        /* not contiguous */
        ptrdiff_t const delta = cctx->nextSrc - ip;
        cctx->lowLimit = cctx->dictLimit;
        cctx->dictLimit = (U32)(cctx->nextSrc - cctx->base);
        cctx->dictBase = cctx->base;
        cctx->base -= delta;
        cctx->nextToUpdate = cctx->dictLimit;
        if (cctx->dictLimit - cctx->lowLimit < HASH_READ_SIZE) cctx->lowLimit = cctx->dictLimit;   /* too small extDict */
    }

    /* if input and dictionary overlap : reduce dictionary (area presumed modified by input) */
    if ((ip+srcSize > cctx->dictBase + cctx->lowLimit) & (ip < cctx->dictBase + cctx->dictLimit)) {
        ptrdiff_t const highInputIdx = (ip + srcSize) - cctx->dictBase;
        U32 const lowLimitMax = (highInputIdx > (ptrdiff_t)cctx->dictLimit) ? cctx->dictLimit : (U32)highInputIdx;
        cctx->lowLimit = lowLimitMax;
    }

    cctx->nextSrc = ip + srcSize;

    if (srcSize) {
        size_t const cSize = frame ?
                             ZSTD_compress_generic (cctx, dst, dstCapacity, src, srcSize, lastFrameChunk) :
                             ZSTD_compressBlock_internal (cctx, dst, dstCapacity, src, srcSize);
        if (ZSTD_isError(cSize)) return cSize;
        cctx->consumedSrcSize += srcSize;
        return cSize + fhSize;
    } else
        return fhSize;
}


size_t ZSTD_compressContinue (ZSTD_CCtx* cctx,
                              void* dst, size_t dstCapacity,
                        const void* src, size_t srcSize)
{
    return ZSTD_compressContinue_internal(cctx, dst, dstCapacity, src, srcSize, 1 /* frame mode */, 0 /* last chunk */);
}


size_t ZSTD_getBlockSizeMax(ZSTD_CCtx* cctx)
{
    return MIN (ZSTD_BLOCKSIZE_ABSOLUTEMAX, 1 << cctx->params.cParams.windowLog);
}

size_t ZSTD_compressBlock(ZSTD_CCtx* cctx, void* dst, size_t dstCapacity, const void* src, size_t srcSize)
{
    size_t const blockSizeMax = ZSTD_getBlockSizeMax(cctx);
    if (srcSize > blockSizeMax) return ERROR(srcSize_wrong);
    return ZSTD_compressContinue_internal(cctx, dst, dstCapacity, src, srcSize, 0 /* frame mode */, 0 /* last chunk */);
}

/*! ZSTD_loadDictionaryContent() :
 *  @return : 0, or an error code
 */
static size_t ZSTD_loadDictionaryContent(ZSTD_CCtx* zc, const void* src, size_t srcSize)
{
    const BYTE* const ip = (const BYTE*) src;
    const BYTE* const iend = ip + srcSize;

    /* input becomes current prefix */
    zc->lowLimit = zc->dictLimit;
    zc->dictLimit = (U32)(zc->nextSrc - zc->base);
    zc->dictBase = zc->base;
    zc->base += ip - zc->nextSrc;
    zc->nextToUpdate = zc->dictLimit;
    zc->loadedDictEnd = zc->forceWindow ? 0 : (U32)(iend - zc->base);

    zc->nextSrc = iend;
    if (srcSize <= HASH_READ_SIZE) return 0;

    switch(zc->params.cParams.strategy)
    {
    case ZSTD_fast:
        ZSTD_fillHashTable (zc, iend, zc->params.cParams.searchLength);
        break;

    case ZSTD_dfast:
        ZSTD_fillDoubleHashTable (zc, iend, zc->params.cParams.searchLength);
        break;

    case ZSTD_greedy:
    case ZSTD_lazy:
    case ZSTD_lazy2:
        if (srcSize >= HASH_READ_SIZE)
            ZSTD_insertAndFindFirstIndex(zc, iend-HASH_READ_SIZE, zc->params.cParams.searchLength);
        break;

    case ZSTD_btlazy2:
    case ZSTD_btopt:
<<<<<<< HEAD
    case ZSTD_btultra:
        ZSTD_updateTree(zc, iend-HASH_READ_SIZE, iend, 1 << zc->params.cParams.searchLog, zc->params.cParams.searchLength);
=======
    case ZSTD_btopt2:
        if (srcSize >= HASH_READ_SIZE)
            ZSTD_updateTree(zc, iend-HASH_READ_SIZE, iend, 1 << zc->params.cParams.searchLog, zc->params.cParams.searchLength);
>>>>>>> ba41b264
        break;

    default:
        return ERROR(GENERIC);   /* strategy doesn't exist; impossible */
    }

    zc->nextToUpdate = (U32)(iend - zc->base);
    return 0;
}


/* Dictionaries that assign zero probability to symbols that show up causes problems
   when FSE encoding.  Refuse dictionaries that assign zero probability to symbols
   that we may encounter during compression.
   NOTE: This behavior is not standard and could be improved in the future. */
static size_t ZSTD_checkDictNCount(short* normalizedCounter, unsigned dictMaxSymbolValue, unsigned maxSymbolValue) {
    U32 s;
    if (dictMaxSymbolValue < maxSymbolValue) return ERROR(dictionary_corrupted);
    for (s = 0; s <= maxSymbolValue; ++s) {
        if (normalizedCounter[s] == 0) return ERROR(dictionary_corrupted);
    }
    return 0;
}


/* Dictionary format :
 * See :
 * https://github.com/facebook/zstd/blob/master/doc/zstd_compression_format.md#dictionary-format
 */
/*! ZSTD_loadZstdDictionary() :
 * @return : 0, or an error code
 *  assumptions : magic number supposed already checked
 *                dictSize supposed > 8
 */
static size_t ZSTD_loadZstdDictionary(ZSTD_CCtx* cctx, const void* dict, size_t dictSize)
{
    const BYTE* dictPtr = (const BYTE*)dict;
    const BYTE* const dictEnd = dictPtr + dictSize;
    short offcodeNCount[MaxOff+1];
    unsigned offcodeMaxValue = MaxOff;
    BYTE scratchBuffer[1<<MAX(MLFSELog,LLFSELog)];

    dictPtr += 4;   /* skip magic number */
    cctx->dictID = cctx->params.fParams.noDictIDFlag ? 0 :  MEM_readLE32(dictPtr);
    dictPtr += 4;

    {   size_t const hufHeaderSize = HUF_readCTable(cctx->hufCTable, 255, dictPtr, dictEnd-dictPtr);
        if (HUF_isError(hufHeaderSize)) return ERROR(dictionary_corrupted);
        dictPtr += hufHeaderSize;
    }

    {   unsigned offcodeLog;
        size_t const offcodeHeaderSize = FSE_readNCount(offcodeNCount, &offcodeMaxValue, &offcodeLog, dictPtr, dictEnd-dictPtr);
        if (FSE_isError(offcodeHeaderSize)) return ERROR(dictionary_corrupted);
        if (offcodeLog > OffFSELog) return ERROR(dictionary_corrupted);
        /* Defer checking offcodeMaxValue because we need to know the size of the dictionary content */
        CHECK_E( FSE_buildCTable_wksp(cctx->offcodeCTable, offcodeNCount, offcodeMaxValue, offcodeLog, scratchBuffer, sizeof(scratchBuffer)),
                 dictionary_corrupted);
        dictPtr += offcodeHeaderSize;
    }

    {   short matchlengthNCount[MaxML+1];
        unsigned matchlengthMaxValue = MaxML, matchlengthLog;
        size_t const matchlengthHeaderSize = FSE_readNCount(matchlengthNCount, &matchlengthMaxValue, &matchlengthLog, dictPtr, dictEnd-dictPtr);
        if (FSE_isError(matchlengthHeaderSize)) return ERROR(dictionary_corrupted);
        if (matchlengthLog > MLFSELog) return ERROR(dictionary_corrupted);
        /* Every match length code must have non-zero probability */
        CHECK_F( ZSTD_checkDictNCount(matchlengthNCount, matchlengthMaxValue, MaxML));
        CHECK_E( FSE_buildCTable_wksp(cctx->matchlengthCTable, matchlengthNCount, matchlengthMaxValue, matchlengthLog, scratchBuffer, sizeof(scratchBuffer)),
                 dictionary_corrupted);
        dictPtr += matchlengthHeaderSize;
    }

    {   short litlengthNCount[MaxLL+1];
        unsigned litlengthMaxValue = MaxLL, litlengthLog;
        size_t const litlengthHeaderSize = FSE_readNCount(litlengthNCount, &litlengthMaxValue, &litlengthLog, dictPtr, dictEnd-dictPtr);
        if (FSE_isError(litlengthHeaderSize)) return ERROR(dictionary_corrupted);
        if (litlengthLog > LLFSELog) return ERROR(dictionary_corrupted);
        /* Every literal length code must have non-zero probability */
        CHECK_F( ZSTD_checkDictNCount(litlengthNCount, litlengthMaxValue, MaxLL));
        CHECK_E( FSE_buildCTable_wksp(cctx->litlengthCTable, litlengthNCount, litlengthMaxValue, litlengthLog, scratchBuffer, sizeof(scratchBuffer)),
                 dictionary_corrupted);
        dictPtr += litlengthHeaderSize;
    }

    if (dictPtr+12 > dictEnd) return ERROR(dictionary_corrupted);
    cctx->rep[0] = MEM_readLE32(dictPtr+0);
    cctx->rep[1] = MEM_readLE32(dictPtr+4);
    cctx->rep[2] = MEM_readLE32(dictPtr+8);
    dictPtr += 12;

    {   size_t const dictContentSize = (size_t)(dictEnd - dictPtr);
        U32 offcodeMax = MaxOff;
        if (dictContentSize <= ((U32)-1) - 128 KB) {
            U32 const maxOffset = (U32)dictContentSize + 128 KB; /* The maximum offset that must be supported */
            offcodeMax = ZSTD_highbit32(maxOffset); /* Calculate minimum offset code required to represent maxOffset */
        }
        /* All offset values <= dictContentSize + 128 KB must be representable */
        CHECK_F (ZSTD_checkDictNCount(offcodeNCount, offcodeMaxValue, MIN(offcodeMax, MaxOff)));
        /* All repCodes must be <= dictContentSize and != 0*/
        {   U32 u;
            for (u=0; u<3; u++) {
                if (cctx->rep[u] == 0) return ERROR(dictionary_corrupted);
                if (cctx->rep[u] > dictContentSize) return ERROR(dictionary_corrupted);
        }   }

        cctx->fseCTables_ready = 1;
        cctx->hufCTable_repeatMode = HUF_repeat_valid;
        return ZSTD_loadDictionaryContent(cctx, dictPtr, dictContentSize);
    }
}

/** ZSTD_compress_insertDictionary() :
*   @return : 0, or an error code */
static size_t ZSTD_compress_insertDictionary(ZSTD_CCtx* cctx, const void* dict, size_t dictSize)
{
    if ((dict==NULL) || (dictSize<=8)) return 0;

    /* dict as pure content */
    if ((MEM_readLE32(dict) != ZSTD_DICT_MAGIC) || (cctx->forceRawDict))
        return ZSTD_loadDictionaryContent(cctx, dict, dictSize);

    /* dict as zstd dictionary */
    return ZSTD_loadZstdDictionary(cctx, dict, dictSize);
}

/*! ZSTD_compressBegin_internal() :
*   @return : 0, or an error code */
static size_t ZSTD_compressBegin_internal(ZSTD_CCtx* cctx,
                             const void* dict, size_t dictSize,
                                   ZSTD_parameters params, U64 pledgedSrcSize)
{
    ZSTD_compResetPolicy_e const crp = dictSize ? ZSTDcrp_fullReset : ZSTDcrp_continue;
    assert(!ZSTD_isError(ZSTD_checkCParams(params.cParams)));
    CHECK_F(ZSTD_resetCCtx_internal(cctx, params, pledgedSrcSize, crp));
    return ZSTD_compress_insertDictionary(cctx, dict, dictSize);
}


/*! ZSTD_compressBegin_advanced() :
*   @return : 0, or an error code */
size_t ZSTD_compressBegin_advanced(ZSTD_CCtx* cctx,
                             const void* dict, size_t dictSize,
                                   ZSTD_parameters params, unsigned long long pledgedSrcSize)
{
    /* compression parameters verification and optimization */
    CHECK_F(ZSTD_checkCParams(params.cParams));
    return ZSTD_compressBegin_internal(cctx, dict, dictSize, params, pledgedSrcSize);
}


size_t ZSTD_compressBegin_usingDict(ZSTD_CCtx* cctx, const void* dict, size_t dictSize, int compressionLevel)
{
    ZSTD_parameters const params = ZSTD_getParams(compressionLevel, 0, dictSize);
    return ZSTD_compressBegin_internal(cctx, dict, dictSize, params, 0);
}


size_t ZSTD_compressBegin(ZSTD_CCtx* cctx, int compressionLevel)
{
    return ZSTD_compressBegin_usingDict(cctx, NULL, 0, compressionLevel);
}


/*! ZSTD_writeEpilogue() :
*   Ends a frame.
*   @return : nb of bytes written into dst (or an error code) */
static size_t ZSTD_writeEpilogue(ZSTD_CCtx* cctx, void* dst, size_t dstCapacity)
{
    BYTE* const ostart = (BYTE*)dst;
    BYTE* op = ostart;
    size_t fhSize = 0;

    DEBUGLOG(5, "ZSTD_writeEpilogue \n");
    if (cctx->stage == ZSTDcs_created) return ERROR(stage_wrong);  /* init missing */

    /* special case : empty frame */
    if (cctx->stage == ZSTDcs_init) {
        fhSize = ZSTD_writeFrameHeader(dst, dstCapacity, cctx->params, 0, 0);
        if (ZSTD_isError(fhSize)) return fhSize;
        dstCapacity -= fhSize;
        op += fhSize;
        cctx->stage = ZSTDcs_ongoing;
    }

    if (cctx->stage != ZSTDcs_ending) {
        /* write one last empty block, make it the "last" block */
        U32 const cBlockHeader24 = 1 /* last block */ + (((U32)bt_raw)<<1) + 0;
        if (dstCapacity<4) return ERROR(dstSize_tooSmall);
        MEM_writeLE32(op, cBlockHeader24);
        op += ZSTD_blockHeaderSize;
        dstCapacity -= ZSTD_blockHeaderSize;
    }

    if (cctx->params.fParams.checksumFlag) {
        U32 const checksum = (U32) XXH64_digest(&cctx->xxhState);
        if (dstCapacity<4) return ERROR(dstSize_tooSmall);
        MEM_writeLE32(op, checksum);
        op += 4;
    }

    cctx->stage = ZSTDcs_created;  /* return to "created but no init" status */
    return op-ostart;
}


size_t ZSTD_compressEnd (ZSTD_CCtx* cctx,
                         void* dst, size_t dstCapacity,
                   const void* src, size_t srcSize)
{
    size_t endResult;
    size_t const cSize = ZSTD_compressContinue_internal(cctx, dst, dstCapacity, src, srcSize,
                               1 /* frame mode */, 1 /* last chunk */);
    if (ZSTD_isError(cSize)) return cSize;
    endResult = ZSTD_writeEpilogue(cctx, (char*)dst + cSize, dstCapacity-cSize);
    if (ZSTD_isError(endResult)) return endResult;
    if (cctx->params.fParams.contentSizeFlag) {  /* control src size */
        if (cctx->frameContentSize != cctx->consumedSrcSize)
            return ERROR(srcSize_wrong);
    }
    return cSize + endResult;
}


static size_t ZSTD_compress_internal (ZSTD_CCtx* cctx,
                               void* dst, size_t dstCapacity,
                         const void* src, size_t srcSize,
                         const void* dict,size_t dictSize,
                               ZSTD_parameters params)
{
    CHECK_F(ZSTD_compressBegin_internal(cctx, dict, dictSize, params, srcSize));
    return ZSTD_compressEnd(cctx, dst,  dstCapacity, src, srcSize);
}

size_t ZSTD_compress_advanced (ZSTD_CCtx* ctx,
                               void* dst, size_t dstCapacity,
                         const void* src, size_t srcSize,
                         const void* dict,size_t dictSize,
                               ZSTD_parameters params)
{
    CHECK_F(ZSTD_checkCParams(params.cParams));
    return ZSTD_compress_internal(ctx, dst, dstCapacity, src, srcSize, dict, dictSize, params);
}

size_t ZSTD_compress_usingDict(ZSTD_CCtx* ctx, void* dst, size_t dstCapacity, const void* src, size_t srcSize,
                               const void* dict, size_t dictSize, int compressionLevel)
{
    ZSTD_parameters params = ZSTD_getParams(compressionLevel, srcSize, dict ? dictSize : 0);
    params.fParams.contentSizeFlag = 1;
    return ZSTD_compress_internal(ctx, dst, dstCapacity, src, srcSize, dict, dictSize, params);
}

size_t ZSTD_compressCCtx (ZSTD_CCtx* ctx, void* dst, size_t dstCapacity, const void* src, size_t srcSize, int compressionLevel)
{
    return ZSTD_compress_usingDict(ctx, dst, dstCapacity, src, srcSize, NULL, 0, compressionLevel);
}

size_t ZSTD_compress(void* dst, size_t dstCapacity, const void* src, size_t srcSize, int compressionLevel)
{
    size_t result;
    ZSTD_CCtx ctxBody;
    memset(&ctxBody, 0, sizeof(ctxBody));
    memcpy(&ctxBody.customMem, &defaultCustomMem, sizeof(ZSTD_customMem));
    result = ZSTD_compressCCtx(&ctxBody, dst, dstCapacity, src, srcSize, compressionLevel);
    ZSTD_free(ctxBody.workSpace, defaultCustomMem);  /* can't free ctxBody itself, as it's on stack; free only heap content */
    return result;
}


/* =====  Dictionary API  ===== */

struct ZSTD_CDict_s {
    void* dictBuffer;
    const void* dictContent;
    size_t dictContentSize;
    ZSTD_CCtx* refContext;
};  /* typedef'd tp ZSTD_CDict within "zstd.h" */

/*! ZSTD_estimateCDictSize() :
 *  Estimate amount of memory that will be needed to create a dictionary with following arguments */
size_t ZSTD_estimateCDictSize(ZSTD_compressionParameters cParams, size_t dictSize)
{
    cParams = ZSTD_adjustCParams(cParams, 0, dictSize);
    return sizeof(ZSTD_CDict) + dictSize + ZSTD_estimateCCtxSize(cParams);
}

size_t ZSTD_sizeof_CDict(const ZSTD_CDict* cdict)
{
    if (cdict==NULL) return 0;   /* support sizeof on NULL */
    return ZSTD_sizeof_CCtx(cdict->refContext) + (cdict->dictBuffer ? cdict->dictContentSize : 0) + sizeof(*cdict);
}

static ZSTD_parameters ZSTD_makeParams(ZSTD_compressionParameters cParams, ZSTD_frameParameters fParams)
{
    ZSTD_parameters params;
    params.cParams = cParams;
    params.fParams = fParams;
    return params;
}

ZSTD_CDict* ZSTD_createCDict_advanced(const void* dictBuffer, size_t dictSize, unsigned byReference,
                                      ZSTD_compressionParameters cParams, ZSTD_customMem customMem)
{
    if (!customMem.customAlloc && !customMem.customFree) customMem = defaultCustomMem;
    if (!customMem.customAlloc || !customMem.customFree) return NULL;

    {   ZSTD_CDict* const cdict = (ZSTD_CDict*) ZSTD_malloc(sizeof(ZSTD_CDict), customMem);
        ZSTD_CCtx* const cctx = ZSTD_createCCtx_advanced(customMem);

        if (!cdict || !cctx) {
            ZSTD_free(cdict, customMem);
            ZSTD_freeCCtx(cctx);
            return NULL;
        }

        if ((byReference) || (!dictBuffer) || (!dictSize)) {
            cdict->dictBuffer = NULL;
            cdict->dictContent = dictBuffer;
        } else {
            void* const internalBuffer = ZSTD_malloc(dictSize, customMem);
            if (!internalBuffer) { ZSTD_free(cctx, customMem); ZSTD_free(cdict, customMem); return NULL; }
            memcpy(internalBuffer, dictBuffer, dictSize);
            cdict->dictBuffer = internalBuffer;
            cdict->dictContent = internalBuffer;
        }

        {   ZSTD_frameParameters const fParams = { 0 /* contentSizeFlag */, 0 /* checksumFlag */, 0 /* noDictIDFlag */ };   /* dummy */
            ZSTD_parameters const params = ZSTD_makeParams(cParams, fParams);
            size_t const errorCode = ZSTD_compressBegin_advanced(cctx, cdict->dictContent, dictSize, params, 0);
            if (ZSTD_isError(errorCode)) {
                ZSTD_free(cdict->dictBuffer, customMem);
                ZSTD_free(cdict, customMem);
                ZSTD_freeCCtx(cctx);
                return NULL;
        }   }

        cdict->refContext = cctx;
        cdict->dictContentSize = dictSize;
        return cdict;
    }
}

ZSTD_CDict* ZSTD_createCDict(const void* dict, size_t dictSize, int compressionLevel)
{
    ZSTD_customMem const allocator = { NULL, NULL, NULL };
    ZSTD_compressionParameters cParams = ZSTD_getCParams(compressionLevel, 0, dictSize);
    return ZSTD_createCDict_advanced(dict, dictSize, 0, cParams, allocator);
}

ZSTD_CDict* ZSTD_createCDict_byReference(const void* dict, size_t dictSize, int compressionLevel)
{
    ZSTD_customMem const allocator = { NULL, NULL, NULL };
    ZSTD_compressionParameters cParams = ZSTD_getCParams(compressionLevel, 0, dictSize);
    return ZSTD_createCDict_advanced(dict, dictSize, 1, cParams, allocator);
}

size_t ZSTD_freeCDict(ZSTD_CDict* cdict)
{
    if (cdict==NULL) return 0;   /* support free on NULL */
    {   ZSTD_customMem const cMem = cdict->refContext->customMem;
        ZSTD_freeCCtx(cdict->refContext);
        ZSTD_free(cdict->dictBuffer, cMem);
        ZSTD_free(cdict, cMem);
        return 0;
    }
}

static ZSTD_parameters ZSTD_getParamsFromCDict(const ZSTD_CDict* cdict) {
    return ZSTD_getParamsFromCCtx(cdict->refContext);
}

/* ZSTD_compressBegin_usingCDict_advanced() :
 * cdict must be != NULL */
size_t ZSTD_compressBegin_usingCDict_advanced(
    ZSTD_CCtx* const cctx, const ZSTD_CDict* const cdict,
    ZSTD_frameParameters const fParams, unsigned long long const pledgedSrcSize)
{
    if (cdict==NULL) return ERROR(GENERIC);  /* does not support NULL cdict */
    DEBUGLOG(5, "ZSTD_compressBegin_usingCDict_advanced : dictIDFlag == %u \n", !fParams.noDictIDFlag);
    if (cdict->dictContentSize)
        CHECK_F( ZSTD_copyCCtx_internal(cctx, cdict->refContext, fParams, pledgedSrcSize) )
    else {
        ZSTD_parameters params = cdict->refContext->params;
        params.fParams = fParams;
        CHECK_F(ZSTD_compressBegin_internal(cctx, NULL, 0, params, pledgedSrcSize));
    }
    return 0;
}

/* ZSTD_compressBegin_usingCDict() :
 * pledgedSrcSize=0 means "unknown"
 * if pledgedSrcSize>0, it will enable contentSizeFlag */
size_t ZSTD_compressBegin_usingCDict(ZSTD_CCtx* cctx, const ZSTD_CDict* cdict)
{
    ZSTD_frameParameters const fParams = { 0 /*content*/, 0 /*checksum*/, 0 /*noDictID*/ };
    DEBUGLOG(5, "ZSTD_compressBegin_usingCDict : dictIDFlag == %u \n", !fParams.noDictIDFlag);
    return ZSTD_compressBegin_usingCDict_advanced(cctx, cdict, fParams, 0);
}

size_t ZSTD_compress_usingCDict_advanced(ZSTD_CCtx* cctx,
                                void* dst, size_t dstCapacity,
                                const void* src, size_t srcSize,
                                const ZSTD_CDict* cdict, ZSTD_frameParameters fParams)
{
    CHECK_F (ZSTD_compressBegin_usingCDict_advanced(cctx, cdict, fParams, srcSize));   /* will check if cdict != NULL */
    return ZSTD_compressEnd(cctx, dst, dstCapacity, src, srcSize);
}

/*! ZSTD_compress_usingCDict() :
 *  Compression using a digested Dictionary.
 *  Faster startup than ZSTD_compress_usingDict(), recommended when same dictionary is used multiple times.
 *  Note that compression parameters are decided at CDict creation time
 *  while frame parameters are hardcoded */
size_t ZSTD_compress_usingCDict(ZSTD_CCtx* cctx,
                                void* dst, size_t dstCapacity,
                                const void* src, size_t srcSize,
                                const ZSTD_CDict* cdict)
{
    ZSTD_frameParameters const fParams = { 1 /*content*/, 0 /*checksum*/, 0 /*noDictID*/ };
    return ZSTD_compress_usingCDict_advanced(cctx, dst, dstCapacity, src, srcSize, cdict, fParams);
}



/* ******************************************************************
*  Streaming
********************************************************************/

ZSTD_CStream* ZSTD_createCStream(void)
{
    return ZSTD_createCStream_advanced(defaultCustomMem);
}

ZSTD_CStream* ZSTD_createCStream_advanced(ZSTD_customMem customMem)
{
    /* CStream and CCtx are now same object */
    return ZSTD_createCCtx_advanced(customMem);
}

size_t ZSTD_freeCStream(ZSTD_CStream* zcs)
{
    return ZSTD_freeCCtx(zcs);   /* same object */
}

size_t ZSTD_estimateCStreamSize(ZSTD_compressionParameters cParams)
{
    size_t const CCtxSize = ZSTD_estimateCCtxSize(cParams);
    size_t const blockSize = MIN(ZSTD_BLOCKSIZE_ABSOLUTEMAX, (size_t)1 << cParams.windowLog);
    size_t const inBuffSize = ((size_t)1 << cParams.windowLog) + blockSize;
    size_t const outBuffSize = ZSTD_compressBound(blockSize) + 1;
    size_t const streamingSize = inBuffSize + outBuffSize;

    return CCtxSize + streamingSize;
}


/*======   Initialization   ======*/

size_t ZSTD_CStreamInSize(void)  { return ZSTD_BLOCKSIZE_ABSOLUTEMAX; }

size_t ZSTD_CStreamOutSize(void)
{
    return ZSTD_compressBound(ZSTD_BLOCKSIZE_ABSOLUTEMAX) + ZSTD_blockHeaderSize + 4 /* 32-bits hash */ ;
}

static size_t ZSTD_resetCStream_internal(ZSTD_CStream* zcs, ZSTD_parameters params, unsigned long long pledgedSrcSize)
{
    if (zcs->inBuffSize==0) return ERROR(stage_wrong);   /* zcs has not been init at least once => can't reset */

    DEBUGLOG(5, "ZSTD_resetCStream_internal : dictIDFlag == %u \n", !zcs->params.fParams.noDictIDFlag);

    if (zcs->cdict) CHECK_F(ZSTD_compressBegin_usingCDict_advanced(zcs, zcs->cdict, params.fParams, pledgedSrcSize))
    else CHECK_F(ZSTD_compressBegin_internal(zcs, NULL, 0, params, pledgedSrcSize));

    zcs->inToCompress = 0;
    zcs->inBuffPos = 0;
    zcs->inBuffTarget = zcs->blockSize;
    zcs->outBuffContentSize = zcs->outBuffFlushedSize = 0;
    zcs->streamStage = zcss_load;
    zcs->frameEnded = 0;
    zcs->pledgedSrcSize = pledgedSrcSize;
    return 0;   /* ready to go */
}

size_t ZSTD_resetCStream(ZSTD_CStream* zcs, unsigned long long pledgedSrcSize)
{

    ZSTD_parameters params = zcs->params;
    params.fParams.contentSizeFlag = (pledgedSrcSize > 0);
    DEBUGLOG(5, "ZSTD_resetCStream : dictIDFlag == %u \n", !zcs->params.fParams.noDictIDFlag);
    return ZSTD_resetCStream_internal(zcs, params, pledgedSrcSize);
}

/* ZSTD_initCStream_internal() :
 * params are supposed validated at this stage
 * and zcs->cdict is supposed to be correct */
static size_t ZSTD_initCStream_stage2(ZSTD_CStream* zcs,
                                const ZSTD_parameters params,
                                unsigned long long pledgedSrcSize)
{
    assert(!ZSTD_isError(ZSTD_checkCParams(params.cParams)));
    zcs->blockSize = MIN(ZSTD_BLOCKSIZE_ABSOLUTEMAX, (size_t)1 << params.cParams.windowLog);

    /* allocate buffers */
    {   size_t const neededInBuffSize = ((size_t)1 << params.cParams.windowLog) + zcs->blockSize;
        if (zcs->inBuffSize < neededInBuffSize) {
            zcs->inBuffSize = 0;
            ZSTD_free(zcs->inBuff, zcs->customMem);
            zcs->inBuff = (char*)ZSTD_malloc(neededInBuffSize, zcs->customMem);
            if (zcs->inBuff == NULL) return ERROR(memory_allocation);
            zcs->inBuffSize = neededInBuffSize;
        }
    }
    if (zcs->outBuffSize < ZSTD_compressBound(zcs->blockSize)+1) {
        size_t const outBuffSize = ZSTD_compressBound(zcs->blockSize)+1;
        zcs->outBuffSize = 0;
        ZSTD_free(zcs->outBuff, zcs->customMem);
        zcs->outBuff = (char*)ZSTD_malloc(outBuffSize, zcs->customMem);
        if (zcs->outBuff == NULL) return ERROR(memory_allocation);
        zcs->outBuffSize = outBuffSize;
    }

    DEBUGLOG(5, "ZSTD_initCStream_stage2 : dictIDFlag == %u \n", !params.fParams.noDictIDFlag);
    return ZSTD_resetCStream_internal(zcs, params, pledgedSrcSize);
}

/* ZSTD_initCStream_usingCDict_advanced() :
 * same as ZSTD_initCStream_usingCDict(), with control over frame parameters */
size_t ZSTD_initCStream_usingCDict_advanced(ZSTD_CStream* zcs, const ZSTD_CDict* cdict, unsigned long long pledgedSrcSize, ZSTD_frameParameters fParams)
{
    if (!cdict) return ERROR(GENERIC);   /* cannot handle NULL cdict (does not know what to do) */
    {   ZSTD_parameters params = ZSTD_getParamsFromCDict(cdict);
        params.fParams = fParams;
        zcs->cdict = cdict;
        return ZSTD_initCStream_stage2(zcs, params, pledgedSrcSize);
    }
}

/* note : cdict must outlive compression session */
size_t ZSTD_initCStream_usingCDict(ZSTD_CStream* zcs, const ZSTD_CDict* cdict)
{
    ZSTD_frameParameters const fParams = { 0 /* content */, 0 /* checksum */, 0 /* noDictID */ };
    return ZSTD_initCStream_usingCDict_advanced(zcs, cdict, 0, fParams);
}

static size_t ZSTD_initCStream_internal(ZSTD_CStream* zcs,
                                const void* dict, size_t dictSize,
                                ZSTD_parameters params, unsigned long long pledgedSrcSize)
{
    assert(!ZSTD_isError(ZSTD_checkCParams(params.cParams)));
    zcs->cdict = NULL;

    if (dict && dictSize >= 8) {
        ZSTD_freeCDict(zcs->cdictLocal);
        zcs->cdictLocal = ZSTD_createCDict_advanced(dict, dictSize, 0 /* copy */, params.cParams, zcs->customMem);
        if (zcs->cdictLocal == NULL) return ERROR(memory_allocation);
        zcs->cdict = zcs->cdictLocal;
    }

    DEBUGLOG(5, "ZSTD_initCStream_internal : dictIDFlag == %u \n", !params.fParams.noDictIDFlag);
    return ZSTD_initCStream_stage2(zcs, params, pledgedSrcSize);
}

size_t ZSTD_initCStream_advanced(ZSTD_CStream* zcs,
                                 const void* dict, size_t dictSize,
                                 ZSTD_parameters params, unsigned long long pledgedSrcSize)
{
    CHECK_F( ZSTD_checkCParams(params.cParams) );
    DEBUGLOG(5, "ZSTD_initCStream_advanced : pledgedSrcSize == %u \n", (U32)pledgedSrcSize);
    DEBUGLOG(5, "wlog %u \n", params.cParams.windowLog);
    return ZSTD_initCStream_internal(zcs, dict, dictSize, params, pledgedSrcSize);
}

size_t ZSTD_initCStream_usingDict(ZSTD_CStream* zcs, const void* dict, size_t dictSize, int compressionLevel)
{
    ZSTD_parameters const params = ZSTD_getParams(compressionLevel, 0, dictSize);
    return ZSTD_initCStream_internal(zcs, dict, dictSize, params, 0);
}

size_t ZSTD_initCStream_srcSize(ZSTD_CStream* zcs, int compressionLevel, unsigned long long pledgedSrcSize)
{
    ZSTD_parameters params = ZSTD_getParams(compressionLevel, pledgedSrcSize, 0);
    params.fParams.contentSizeFlag = (pledgedSrcSize>0);
    return ZSTD_initCStream_internal(zcs, NULL, 0, params, pledgedSrcSize);
}

size_t ZSTD_initCStream(ZSTD_CStream* zcs, int compressionLevel)
{
    ZSTD_parameters const params = ZSTD_getParams(compressionLevel, 0, 0);
    return ZSTD_initCStream_internal(zcs, NULL, 0, params, 0);
}

size_t ZSTD_sizeof_CStream(const ZSTD_CStream* zcs)
{
    return ZSTD_sizeof_CCtx(zcs);   /* same object */
}

/*======   Compression   ======*/

typedef enum { zsf_gather, zsf_flush, zsf_end } ZSTD_flush_e;

MEM_STATIC size_t ZSTD_limitCopy(void* dst, size_t dstCapacity, const void* src, size_t srcSize)
{
    size_t const length = MIN(dstCapacity, srcSize);
    memcpy(dst, src, length);
    return length;
}

static size_t ZSTD_compressStream_generic(ZSTD_CStream* zcs,
                              void* dst, size_t* dstCapacityPtr,
                        const void* src, size_t* srcSizePtr,
                              ZSTD_flush_e const flush)
{
    U32 someMoreWork = 1;
    const char* const istart = (const char*)src;
    const char* const iend = istart + *srcSizePtr;
    const char* ip = istart;
    char* const ostart = (char*)dst;
    char* const oend = ostart + *dstCapacityPtr;
    char* op = ostart;

    DEBUGLOG(5, "ZSTD_compressStream_generic \n");
    while (someMoreWork) {
        switch(zcs->streamStage)
        {
        case zcss_init: return ERROR(init_missing);   /* call ZBUFF_compressInit() first ! */

        case zcss_load:
            /* complete inBuffer */
            {   size_t const toLoad = zcs->inBuffTarget - zcs->inBuffPos;
                size_t const loaded = ZSTD_limitCopy(zcs->inBuff + zcs->inBuffPos, toLoad, ip, iend-ip);
                DEBUGLOG(5, "loading %u/%u \n", (U32)loaded, (U32)toLoad);
                zcs->inBuffPos += loaded;
                ip += loaded;
                if ( (zcs->inBuffPos==zcs->inToCompress) || (!flush && (toLoad != loaded)) ) {
                    someMoreWork = 0; break;  /* not enough input to get a full block : stop there, wait for more */
            }   }
            /* compress current block (note : this stage cannot be stopped in the middle) */
            DEBUGLOG(5, "stream compression stage (flush==%u)\n", flush);
            {   void* cDst;
                size_t cSize;
                size_t const iSize = zcs->inBuffPos - zcs->inToCompress;
                size_t oSize = oend-op;
                if (oSize >= ZSTD_compressBound(iSize))
                    cDst = op;   /* compress directly into output buffer (avoid flush stage) */
                else
                    cDst = zcs->outBuff, oSize = zcs->outBuffSize;
                cSize = (flush == zsf_end) ?
                        ZSTD_compressEnd(zcs, cDst, oSize, zcs->inBuff + zcs->inToCompress, iSize) :
                        ZSTD_compressContinue(zcs, cDst, oSize, zcs->inBuff + zcs->inToCompress, iSize);
                if (ZSTD_isError(cSize)) return cSize;
                DEBUGLOG(5, "cSize = %u \n", (U32)cSize);
                if (flush == zsf_end) zcs->frameEnded = 1;
                /* prepare next block */
                zcs->inBuffTarget = zcs->inBuffPos + zcs->blockSize;
                if (zcs->inBuffTarget > zcs->inBuffSize)
                    zcs->inBuffPos = 0, zcs->inBuffTarget = zcs->blockSize;   /* note : inBuffTarget == blockSize <= inBuffSize */
                assert(zcs->inBuffTarget <= zcs->inBuffSize);
                zcs->inToCompress = zcs->inBuffPos;
                if (cDst == op) { op += cSize; break; }   /* no need to flush */
                zcs->outBuffContentSize = cSize;
                zcs->outBuffFlushedSize = 0;
                zcs->streamStage = zcss_flush;   /* pass-through to flush stage */
            }

        case zcss_flush:
            DEBUGLOG(5, "flush stage \n");
            {   size_t const toFlush = zcs->outBuffContentSize - zcs->outBuffFlushedSize;
                size_t const flushed = ZSTD_limitCopy(op, oend-op, zcs->outBuff + zcs->outBuffFlushedSize, toFlush);
                DEBUGLOG(5, "toFlush: %u  ; flushed: %u \n", (U32)toFlush, (U32)flushed);
                op += flushed;
                zcs->outBuffFlushedSize += flushed;
                if (toFlush!=flushed) { someMoreWork = 0; break; }  /* dst too small to store flushed data : stop there */
                zcs->outBuffContentSize = zcs->outBuffFlushedSize = 0;
                zcs->streamStage = zcss_load;
                break;
            }

        case zcss_final:
            someMoreWork = 0;   /* do nothing */
            break;

        default:
            return ERROR(GENERIC);   /* impossible */
        }
    }

    *srcSizePtr = ip - istart;
    *dstCapacityPtr = op - ostart;
    if (zcs->frameEnded) return 0;
    {   size_t hintInSize = zcs->inBuffTarget - zcs->inBuffPos;
        if (hintInSize==0) hintInSize = zcs->blockSize;
        return hintInSize;
    }
}

size_t ZSTD_compressStream(ZSTD_CStream* zcs, ZSTD_outBuffer* output, ZSTD_inBuffer* input)
{
    size_t sizeRead = input->size - input->pos;
    size_t sizeWritten = output->size - output->pos;
    size_t const result = ZSTD_compressStream_generic(zcs,
                                                      (char*)(output->dst) + output->pos, &sizeWritten,
                                                      (const char*)(input->src) + input->pos, &sizeRead, zsf_gather);
    input->pos += sizeRead;
    output->pos += sizeWritten;
    return result;
}


/*======   Finalize   ======*/

/*! ZSTD_flushStream() :
*   @return : amount of data remaining to flush */
size_t ZSTD_flushStream(ZSTD_CStream* zcs, ZSTD_outBuffer* output)
{
    size_t srcSize = 0;
    size_t sizeWritten = output->size - output->pos;
    size_t const result = ZSTD_compressStream_generic(zcs,
                                                     (char*)(output->dst) + output->pos, &sizeWritten,
                                                     &srcSize, &srcSize, /* use a valid src address instead of NULL */
                                                      zsf_flush);
    output->pos += sizeWritten;
    if (ZSTD_isError(result)) return result;
    return zcs->outBuffContentSize - zcs->outBuffFlushedSize;   /* remaining to flush */
}


size_t ZSTD_endStream(ZSTD_CStream* zcs, ZSTD_outBuffer* output)
{
    BYTE* const ostart = (BYTE*)(output->dst) + output->pos;
    BYTE* const oend = (BYTE*)(output->dst) + output->size;
    BYTE* op = ostart;

    DEBUGLOG(5, "ZSTD_endStream (dstCapacity : %u) \n", (U32)(oend-op));
    if (zcs->streamStage != zcss_final) {
        /* flush whatever remains */
        size_t srcSize = 0;
        size_t sizeWritten = output->size - output->pos;
        size_t const notEnded = ZSTD_compressStream_generic(zcs, ostart, &sizeWritten,
                                     &srcSize /* use a valid src address instead of NULL */, &srcSize, zsf_end);
        size_t const remainingToFlush = zcs->outBuffContentSize - zcs->outBuffFlushedSize;
        op += sizeWritten;
        if (remainingToFlush) {
            output->pos += sizeWritten;
            return remainingToFlush + ZSTD_BLOCKHEADERSIZE /* final empty block */
                   + ((zcs->params.fParams.checksumFlag > 0) * 4) /* optional 32-bits checksum */;
        }
        /* create epilogue */
        zcs->streamStage = zcss_final;
        zcs->outBuffContentSize = !notEnded ? 0 :
            /* write epilogue, including final empty block, into outBuff */
            ZSTD_compressEnd(zcs, zcs->outBuff, zcs->outBuffSize, NULL, 0);
        if (ZSTD_isError(zcs->outBuffContentSize)) return zcs->outBuffContentSize;
    }

    /* flush epilogue */
    {   size_t const toFlush = zcs->outBuffContentSize - zcs->outBuffFlushedSize;
        size_t const flushed = ZSTD_limitCopy(op, oend-op, zcs->outBuff + zcs->outBuffFlushedSize, toFlush);
        op += flushed;
        zcs->outBuffFlushedSize += flushed;
        output->pos += op-ostart;
        if (toFlush==flushed) zcs->streamStage = zcss_init;  /* end reached */
        return toFlush - flushed;
    }
}



/*-=====  Pre-defined compression levels  =====-*/

#define ZSTD_DEFAULT_CLEVEL 1
#define ZSTD_MAX_CLEVEL     22
int ZSTD_maxCLevel(void) { return ZSTD_MAX_CLEVEL; }

static const ZSTD_compressionParameters ZSTD_defaultCParameters[4][ZSTD_MAX_CLEVEL+1] = {
{   /* "default" */
    /* W,  C,  H,  S,  L, TL, strat */
    { 18, 12, 12,  1,  7, 16, ZSTD_fast    },  /* level  0 - never used */
    { 19, 13, 14,  1,  7, 16, ZSTD_fast    },  /* level  1 */
    { 19, 15, 16,  1,  6, 16, ZSTD_fast    },  /* level  2 */
    { 20, 16, 17,  1,  5, 16, ZSTD_dfast   },  /* level  3.*/
    { 20, 18, 18,  1,  5, 16, ZSTD_dfast   },  /* level  4.*/
    { 20, 15, 18,  3,  5, 16, ZSTD_greedy  },  /* level  5 */
    { 21, 16, 19,  2,  5, 16, ZSTD_lazy    },  /* level  6 */
    { 21, 17, 20,  3,  5, 16, ZSTD_lazy    },  /* level  7 */
    { 21, 18, 20,  3,  5, 16, ZSTD_lazy2   },  /* level  8 */
    { 21, 20, 20,  3,  5, 16, ZSTD_lazy2   },  /* level  9 */
    { 21, 19, 21,  4,  5, 16, ZSTD_lazy2   },  /* level 10 */
    { 22, 20, 22,  4,  5, 16, ZSTD_lazy2   },  /* level 11 */
    { 22, 20, 22,  5,  5, 16, ZSTD_lazy2   },  /* level 12 */
    { 22, 21, 22,  5,  5, 16, ZSTD_lazy2   },  /* level 13 */
    { 22, 21, 22,  6,  5, 16, ZSTD_lazy2   },  /* level 14 */
    { 22, 21, 21,  5,  5, 16, ZSTD_btlazy2 },  /* level 15 */
    { 23, 22, 22,  5,  5, 16, ZSTD_btlazy2 },  /* level 16 */
    { 23, 21, 22,  4,  5, 24, ZSTD_btopt   },  /* level 17 */
    { 23, 22, 22,  5,  4, 32, ZSTD_btopt   },  /* level 18 */
    { 23, 23, 22,  6,  3, 48, ZSTD_btopt   },  /* level 19 */
    { 25, 25, 23,  7,  3, 64, ZSTD_btultra  },  /* level 20 */
    { 26, 26, 23,  7,  3,256, ZSTD_btultra  },  /* level 21 */
    { 27, 27, 25,  9,  3,512, ZSTD_btultra  },  /* level 22 */
},
{   /* for srcSize <= 256 KB */
    /* W,  C,  H,  S,  L,  T, strat */
    {  0,  0,  0,  0,  0,  0, ZSTD_fast    },  /* level  0 - not used */
    { 18, 13, 14,  1,  6,  8, ZSTD_fast    },  /* level  1 */
    { 18, 14, 13,  1,  5,  8, ZSTD_dfast   },  /* level  2 */
    { 18, 16, 15,  1,  5,  8, ZSTD_dfast   },  /* level  3 */
    { 18, 15, 17,  1,  5,  8, ZSTD_greedy  },  /* level  4.*/
    { 18, 16, 17,  4,  5,  8, ZSTD_greedy  },  /* level  5.*/
    { 18, 16, 17,  3,  5,  8, ZSTD_lazy    },  /* level  6.*/
    { 18, 17, 17,  4,  4,  8, ZSTD_lazy    },  /* level  7 */
    { 18, 17, 17,  4,  4,  8, ZSTD_lazy2   },  /* level  8 */
    { 18, 17, 17,  5,  4,  8, ZSTD_lazy2   },  /* level  9 */
    { 18, 17, 17,  6,  4,  8, ZSTD_lazy2   },  /* level 10 */
    { 18, 18, 17,  6,  4,  8, ZSTD_lazy2   },  /* level 11.*/
    { 18, 18, 17,  7,  4,  8, ZSTD_lazy2   },  /* level 12.*/
    { 18, 19, 17,  6,  4,  8, ZSTD_btlazy2 },  /* level 13 */
    { 18, 18, 18,  4,  4, 16, ZSTD_btopt   },  /* level 14.*/
    { 18, 18, 18,  4,  3, 16, ZSTD_btopt   },  /* level 15.*/
    { 18, 19, 18,  6,  3, 32, ZSTD_btopt   },  /* level 16.*/
    { 18, 19, 18,  8,  3, 64, ZSTD_btopt   },  /* level 17.*/
    { 18, 19, 18,  9,  3,128, ZSTD_btopt   },  /* level 18.*/
    { 18, 19, 18, 10,  3,256, ZSTD_btopt   },  /* level 19.*/
    { 18, 19, 18, 11,  3,512, ZSTD_btultra  },  /* level 20.*/
    { 18, 19, 18, 12,  3,512, ZSTD_btultra  },  /* level 21.*/
    { 18, 19, 18, 13,  3,512, ZSTD_btultra  },  /* level 22.*/
},
{   /* for srcSize <= 128 KB */
    /* W,  C,  H,  S,  L,  T, strat */
    { 17, 12, 12,  1,  7,  8, ZSTD_fast    },  /* level  0 - not used */
    { 17, 12, 13,  1,  6,  8, ZSTD_fast    },  /* level  1 */
    { 17, 13, 16,  1,  5,  8, ZSTD_fast    },  /* level  2 */
    { 17, 16, 16,  2,  5,  8, ZSTD_dfast   },  /* level  3 */
    { 17, 13, 15,  3,  4,  8, ZSTD_greedy  },  /* level  4 */
    { 17, 15, 17,  4,  4,  8, ZSTD_greedy  },  /* level  5 */
    { 17, 16, 17,  3,  4,  8, ZSTD_lazy    },  /* level  6 */
    { 17, 15, 17,  4,  4,  8, ZSTD_lazy2   },  /* level  7 */
    { 17, 17, 17,  4,  4,  8, ZSTD_lazy2   },  /* level  8 */
    { 17, 17, 17,  5,  4,  8, ZSTD_lazy2   },  /* level  9 */
    { 17, 17, 17,  6,  4,  8, ZSTD_lazy2   },  /* level 10 */
    { 17, 17, 17,  7,  4,  8, ZSTD_lazy2   },  /* level 11 */
    { 17, 17, 17,  8,  4,  8, ZSTD_lazy2   },  /* level 12 */
    { 17, 18, 17,  6,  4,  8, ZSTD_btlazy2 },  /* level 13.*/
    { 17, 17, 17,  7,  3,  8, ZSTD_btopt   },  /* level 14.*/
    { 17, 17, 17,  7,  3, 16, ZSTD_btopt   },  /* level 15.*/
    { 17, 18, 17,  7,  3, 32, ZSTD_btopt   },  /* level 16.*/
    { 17, 18, 17,  7,  3, 64, ZSTD_btopt   },  /* level 17.*/
    { 17, 18, 17,  7,  3,256, ZSTD_btopt   },  /* level 18.*/
    { 17, 18, 17,  8,  3,256, ZSTD_btopt   },  /* level 19.*/
    { 17, 18, 17,  9,  3,256, ZSTD_btultra  },  /* level 20.*/
    { 17, 18, 17, 10,  3,256, ZSTD_btultra  },  /* level 21.*/
    { 17, 18, 17, 11,  3,512, ZSTD_btultra  },  /* level 22.*/
},
{   /* for srcSize <= 16 KB */
    /* W,  C,  H,  S,  L,  T, strat */
    { 14, 12, 12,  1,  7,  6, ZSTD_fast    },  /* level  0 - not used */
    { 14, 14, 14,  1,  6,  6, ZSTD_fast    },  /* level  1 */
    { 14, 14, 14,  1,  4,  6, ZSTD_fast    },  /* level  2 */
    { 14, 14, 14,  1,  4,  6, ZSTD_dfast   },  /* level  3.*/
    { 14, 14, 14,  4,  4,  6, ZSTD_greedy  },  /* level  4.*/
    { 14, 14, 14,  3,  4,  6, ZSTD_lazy    },  /* level  5.*/
    { 14, 14, 14,  4,  4,  6, ZSTD_lazy2   },  /* level  6 */
    { 14, 14, 14,  5,  4,  6, ZSTD_lazy2   },  /* level  7 */
    { 14, 14, 14,  6,  4,  6, ZSTD_lazy2   },  /* level  8.*/
    { 14, 15, 14,  6,  4,  6, ZSTD_btlazy2 },  /* level  9.*/
    { 14, 15, 14,  3,  3,  6, ZSTD_btopt   },  /* level 10.*/
    { 14, 15, 14,  6,  3,  8, ZSTD_btopt   },  /* level 11.*/
    { 14, 15, 14,  6,  3, 16, ZSTD_btopt   },  /* level 12.*/
    { 14, 15, 14,  6,  3, 24, ZSTD_btopt   },  /* level 13.*/
    { 14, 15, 15,  6,  3, 48, ZSTD_btopt   },  /* level 14.*/
    { 14, 15, 15,  6,  3, 64, ZSTD_btopt   },  /* level 15.*/
    { 14, 15, 15,  6,  3, 96, ZSTD_btopt   },  /* level 16.*/
    { 14, 15, 15,  6,  3,128, ZSTD_btopt   },  /* level 17.*/
    { 14, 15, 15,  6,  3,256, ZSTD_btopt   },  /* level 18.*/
    { 14, 15, 15,  7,  3,256, ZSTD_btopt   },  /* level 19.*/
    { 14, 15, 15,  8,  3,256, ZSTD_btultra  },  /* level 20.*/
    { 14, 15, 15,  9,  3,256, ZSTD_btultra  },  /* level 21.*/
    { 14, 15, 15, 10,  3,256, ZSTD_btultra  },  /* level 22.*/
},
};

/*! ZSTD_getCParams() :
*   @return ZSTD_compressionParameters structure for a selected compression level, `srcSize` and `dictSize`.
*   Size values are optional, provide 0 if not known or unused */
ZSTD_compressionParameters ZSTD_getCParams(int compressionLevel, unsigned long long srcSize, size_t dictSize)
{
    ZSTD_compressionParameters cp;
    size_t const addedSize = srcSize ? 0 : 500;
    U64 const rSize = srcSize+dictSize ? srcSize+dictSize+addedSize : (U64)-1;
    U32 const tableID = (rSize <= 256 KB) + (rSize <= 128 KB) + (rSize <= 16 KB);   /* intentional underflow for srcSizeHint == 0 */
    if (compressionLevel <= 0) compressionLevel = ZSTD_DEFAULT_CLEVEL;   /* 0 == default; no negative compressionLevel yet */
    if (compressionLevel > ZSTD_MAX_CLEVEL) compressionLevel = ZSTD_MAX_CLEVEL;
    cp = ZSTD_defaultCParameters[tableID][compressionLevel];
    if (MEM_32bits()) {   /* auto-correction, for 32-bits mode */
        if (cp.windowLog > ZSTD_WINDOWLOG_MAX) cp.windowLog = ZSTD_WINDOWLOG_MAX;
        if (cp.chainLog > ZSTD_CHAINLOG_MAX) cp.chainLog = ZSTD_CHAINLOG_MAX;
        if (cp.hashLog > ZSTD_HASHLOG_MAX) cp.hashLog = ZSTD_HASHLOG_MAX;
    }
    cp = ZSTD_adjustCParams(cp, srcSize, dictSize);
    return cp;
}

/*! ZSTD_getParams() :
*   same as ZSTD_getCParams(), but @return a `ZSTD_parameters` object (instead of `ZSTD_compressionParameters`).
*   All fields of `ZSTD_frameParameters` are set to default (0) */
ZSTD_parameters ZSTD_getParams(int compressionLevel, unsigned long long srcSize, size_t dictSize) {
    ZSTD_parameters params;
    ZSTD_compressionParameters const cParams = ZSTD_getCParams(compressionLevel, srcSize, dictSize);
    memset(&params, 0, sizeof(params));
    params.cParams = cParams;
    return params;
}<|MERGE_RESOLUTION|>--- conflicted
+++ resolved
@@ -269,13 +269,8 @@
 
     size_t const optBudget = ((MaxML+1) + (MaxLL+1) + (MaxOff+1) + (1<<Litbits))*sizeof(U32)
                           + (ZSTD_OPT_NUM+1)*(sizeof(ZSTD_match_t) + sizeof(ZSTD_optimal_t));
-<<<<<<< HEAD
-    size_t const neededSpace = tableSpace + (256*sizeof(U32)) /* huffTable */ + tokenSpace
-                             + (((cParams.strategy == ZSTD_btopt) || (cParams.strategy == ZSTD_btultra)) ? optSpace : 0);
-=======
-    size_t const optSpace = ((cParams.strategy == ZSTD_btopt) || (cParams.strategy == ZSTD_btopt2)) ? optBudget : 0;
+    size_t const optSpace = ((cParams.strategy == ZSTD_btopt) || (cParams.strategy == ZSTD_btultra)) ? optBudget : 0;
     size_t const neededSpace = entropySpace + tableSpace + tokenSpace + optSpace;
->>>>>>> ba41b264
 
     return sizeof(ZSTD_CCtx) + neededSpace;
 }
@@ -339,20 +334,13 @@
         void* ptr;
 
         /* Check if workSpace is large enough, alloc a new one if needed */
-<<<<<<< HEAD
-        {   size_t const optSpace = ((MaxML+1) + (MaxLL+1) + (MaxOff+1) + (1<<Litbits))*sizeof(U32)
-                                  + (ZSTD_OPT_NUM+1)*(sizeof(ZSTD_match_t) + sizeof(ZSTD_optimal_t));
-            size_t const neededSpace = tableSpace + (256*sizeof(U32)) /* huffTable */ + tokenSpace
-                                  + (((params.cParams.strategy == ZSTD_btopt) || (params.cParams.strategy == ZSTD_btultra)) ? optSpace : 0);
-=======
         {   size_t const entropySpace = hufCTable_size + litlengthCTable_size
                                   + offcodeCTable_size + matchlengthCTable_size
                                   + entropyScratchSpace_size;
             size_t const optPotentialSpace = ((MaxML+1) + (MaxLL+1) + (MaxOff+1) + (1<<Litbits)) * sizeof(U32)
                                   + (ZSTD_OPT_NUM+1) * (sizeof(ZSTD_match_t)+sizeof(ZSTD_optimal_t));
-            size_t const optSpace = ((params.cParams.strategy == ZSTD_btopt) || (params.cParams.strategy == ZSTD_btopt2)) ? optPotentialSpace : 0;
+            size_t const optSpace = ((params.cParams.strategy == ZSTD_btopt) || (params.cParams.strategy == ZSTD_btultra)) ? optPotentialSpace : 0;
             size_t const neededSpace = entropySpace + optSpace + tableSpace + tokenSpace;
->>>>>>> ba41b264
             if (zc->workSpaceSize < neededSpace) {
                 DEBUGLOG(5, "Need to update workSpaceSize from %uK to %uK \n",
                             (unsigned)zc->workSpaceSize>>10, (unsigned)neededSpace>>10);
@@ -399,9 +387,6 @@
         zc->hashLog3 = hashLog3;
         zc->seqStore.litLengthSum = 0;
 
-<<<<<<< HEAD
-        if ((params.cParams.strategy == ZSTD_btopt) || (params.cParams.strategy == ZSTD_btultra)) {
-=======
         /* ensure entropy tables are close together at the beginning */
         assert((void*)zc->hufCTable == zc->workSpace);
         assert((char*)zc->offcodeCTable == (char*)zc->hufCTable + hufCTable_size);
@@ -411,10 +396,9 @@
         ptr = (char*)zc->entropyScratchSpace + entropyScratchSpace_size;
 
         /* opt parser space */
-        if ((params.cParams.strategy == ZSTD_btopt) || (params.cParams.strategy == ZSTD_btopt2)) {
+        if ((params.cParams.strategy == ZSTD_btopt) || (params.cParams.strategy == ZSTD_btultra)) {
             DEBUGLOG(5, "reserving optimal parser space ");
             assert(((size_t)ptr & 3) == 0);  /* ensure ptr is properly aligned */
->>>>>>> ba41b264
             zc->seqStore.litFreq = (U32*)ptr;
             zc->seqStore.litLengthFreq = zc->seqStore.litFreq + (1<<Litbits);
             zc->seqStore.matchLengthFreq = zc->seqStore.litLengthFreq + (MaxLL+1);
@@ -2457,17 +2441,12 @@
 static ZSTD_blockCompressor ZSTD_selectBlockCompressor(ZSTD_strategy strat, int extDict)
 {
     static const ZSTD_blockCompressor blockCompressor[2][8] = {
-<<<<<<< HEAD
-        { ZSTD_compressBlock_fast, ZSTD_compressBlock_doubleFast, ZSTD_compressBlock_greedy, ZSTD_compressBlock_lazy, ZSTD_compressBlock_lazy2, ZSTD_compressBlock_btlazy2, ZSTD_compressBlock_btopt, ZSTD_compressBlock_btultra },
-        { ZSTD_compressBlock_fast_extDict, ZSTD_compressBlock_doubleFast_extDict, ZSTD_compressBlock_greedy_extDict, ZSTD_compressBlock_lazy_extDict,ZSTD_compressBlock_lazy2_extDict, ZSTD_compressBlock_btlazy2_extDict, ZSTD_compressBlock_btopt_extDict, ZSTD_compressBlock_btultra_extDict }
-=======
         { ZSTD_compressBlock_fast, ZSTD_compressBlock_doubleFast, ZSTD_compressBlock_greedy,
           ZSTD_compressBlock_lazy, ZSTD_compressBlock_lazy2, ZSTD_compressBlock_btlazy2,
-          ZSTD_compressBlock_btopt, ZSTD_compressBlock_btopt2 },
+          ZSTD_compressBlock_btopt, ZSTD_compressBlock_btultra },
         { ZSTD_compressBlock_fast_extDict, ZSTD_compressBlock_doubleFast_extDict, ZSTD_compressBlock_greedy_extDict,
           ZSTD_compressBlock_lazy_extDict,ZSTD_compressBlock_lazy2_extDict, ZSTD_compressBlock_btlazy2_extDict,
-          ZSTD_compressBlock_btopt_extDict, ZSTD_compressBlock_btopt2_extDict }
->>>>>>> ba41b264
+          ZSTD_compressBlock_btopt_extDict, ZSTD_compressBlock_btultra_extDict }
     };
 
     return blockCompressor[extDict][(U32)strat];
@@ -2719,14 +2698,9 @@
 
     case ZSTD_btlazy2:
     case ZSTD_btopt:
-<<<<<<< HEAD
     case ZSTD_btultra:
-        ZSTD_updateTree(zc, iend-HASH_READ_SIZE, iend, 1 << zc->params.cParams.searchLog, zc->params.cParams.searchLength);
-=======
-    case ZSTD_btopt2:
         if (srcSize >= HASH_READ_SIZE)
             ZSTD_updateTree(zc, iend-HASH_READ_SIZE, iend, 1 << zc->params.cParams.searchLog, zc->params.cParams.searchLength);
->>>>>>> ba41b264
         break;
 
     default:
