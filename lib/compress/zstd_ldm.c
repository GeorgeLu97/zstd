--- conflicted
+++ resolved
@@ -514,11 +514,7 @@
          *       * Try invalidation after the sequence generation and test the
          *         the offset against maxDist directly.
          */
-<<<<<<< HEAD
-        ZSTD_window_enforceMaxDist(&ldmState->window, chunkEnd, maxDist);
-=======
         ZSTD_window_enforceMaxDist(&ldmState->window, chunkEnd, maxDist, NULL);
->>>>>>> d796a78c
         /* 3. Generate the sequences for the chunk, and get newLeftoverSize. */
         newLeftoverSize = ZSTD_ldm_generateSequences_internal(
             ldmState, sequences, params, chunkStart, chunkSize);
